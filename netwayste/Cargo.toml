--- conflicted
+++ resolved
@@ -14,14 +14,13 @@
 bytes                = "0.5"
 chrono               = "0.4.11"
 clap                 = "2"
-color-backtrace      = "0.1"
+color-backtrace      = "0.4"
 env_logger           = "0.7.1"
-<<<<<<< HEAD
 futures              = "0.3"
 log                  = "0.4.8"
-rand                 = "0.6.5"
+rand                 = "0.7.3"
 regex                = "1"
-semver               = "0.9.0"
+semver               = "0.10.0"
 time                 = "0.1"
 
 [dependencies.serde]
@@ -36,18 +35,5 @@
 version = "0.3"
 features = ["codec", "udp"]
 
-=======
-serde                = {version="1.0.90", features=["derive"]}
-bincode              = "0.9.2"
-base64               = "0.12.1"
-rand                 = "0.7.3"
-time                 = "0.1"
-semver               = "0.10.0"
-tokio-dns-unofficial = "0.4"
-regex                = "1"
-clap                 = "2"
-color-backtrace      = "0.4"
->>>>>>> d0cc3193
-
 [dev-dependencies]
 proptest             = "0.10"