--- conflicted
+++ resolved
@@ -12,13 +12,8 @@
 futures              = "0.1.17"
 tokio-core           = "0.1.9"
 log                  = "0.4.6"
-<<<<<<< HEAD
 chrono               = "0.4.11"
-env_logger           = "0.6.1"
-=======
-chrono               = "0.4.6"
 env_logger           = "0.6.2"
->>>>>>> 0e58b2ef
 serde                = {version="1.0.90", features=["derive"]}
 bincode              = "0.9.2"
 base64               = "0.10.1"
