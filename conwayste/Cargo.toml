--- conflicted
+++ resolved
@@ -8,12 +8,8 @@
 [dependencies]
 conway       = { path = "../libconway" }
 netwayste    = { path = "../netwayste" }
-<<<<<<< HEAD
 downcast-rs  = "1.0.4"
-ggez         = "0.4.3"
-=======
 ggez         = "0.5"
->>>>>>> fae986b5
 log          = "0.4.6"
 chrono       = "0.4.6"
 env_logger   = "0.6.1"
