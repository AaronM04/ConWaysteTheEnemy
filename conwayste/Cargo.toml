[package]
name = "conwayste"
version = "0.3.4-alpha2"
authors = [ "Ameen Manghi <manghirs@gmail.com>", "Aaron Miller <aaron.miller04@gmail.com>" ]
license = "GPL-3.0+"
edition = "2018"

[dependencies]
chromatica   = "1.0.1"
chrono       = "0.4.11"
color-backtrace = "0.1"
conway       = { path = "../libconway" }
custom_error = "1.7"
<<<<<<< HEAD
downcast-rs  = "1.0.4"
env_logger   = "0.6.2"
=======
downcast-rs  = "1.1.1"
id_tree      = "1.7.0"
env_logger   = "0.7.1"
>>>>>>> 32aaa52f
futures      = "0.1.17"
ggez         = "0.5"
id_tree      = "1.7.0"
lazy_static  = "1.3"
log          = "0.4.8"
netwayste    = { path = "../netwayste" }
rand         = "0.4"
serde        = {version="1.0.90", features=["derive"]}
tokio-core   = "0.1.9"
toml         = "0.5"
version      = "2.0.1"

[[bin]]
name = "client"
path = "src/client.rs"<|MERGE_RESOLUTION|>--- conflicted
+++ resolved
@@ -11,14 +11,8 @@
 color-backtrace = "0.1"
 conway       = { path = "../libconway" }
 custom_error = "1.7"
-<<<<<<< HEAD
-downcast-rs  = "1.0.4"
-env_logger   = "0.6.2"
-=======
 downcast-rs  = "1.1.1"
-id_tree      = "1.7.0"
 env_logger   = "0.7.1"
->>>>>>> 32aaa52f
 futures      = "0.1.17"
 ggez         = "0.5"
 id_tree      = "1.7.0"
