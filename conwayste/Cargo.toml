--- conflicted
+++ resolved
@@ -6,32 +6,25 @@
 edition = "2018"
 
 [dependencies]
-conway       = { path = "../libconway" }
-netwayste    = { path = "../netwayste" }
 chromatica   = "1.0.1"
 chrono       = "0.4.6"
 color-backtrace = "0.1"
+conway       = { path = "../libconway" }
 custom_error = "1.4"
 downcast-rs  = "1.0.4"
-id_tree      = "1.7.0"
+enum-iterator = "0.5"
 env_logger   = "0.6.1"
 futures      = "0.1.17"
 ggez         = "0.5"
+id_tree      = "1.7.0"
 lazy_static  = "1.2"
 log          = "0.4.6"
+netwayste    = { path = "../netwayste" }
 rand         = "0.4"
 serde        = {version="1.0.90", features=["derive"]}
 tokio-core   = "0.1.9"
-<<<<<<< HEAD
-color-backtrace = "0.1"
-lazy_static  = "1.2"
-chromatica   = "1.0.1"
-custom_error = "1.4"
-enum-iterator = "0.5"
-=======
 toml         = "0.5"
 version      = "2.0.1"
->>>>>>> 5683edec
 
 [[bin]]
 name = "client"
