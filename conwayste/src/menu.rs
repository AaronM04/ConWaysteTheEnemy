/*  Copyright 2017-2019 the Conwayste Developers.
 *
 *  This file is part of conwayste.
 *
 *  conwayste is free software: you can redistribute it and/or modify
 *  it under the terms of the GNU General Public License as published by
 *  the Free Software Foundation, either version 3 of the License, or
 *  (at your option) any later version.
 *
 *  conwayste is distributed in the hope that it will be useful,
 *  but WITHOUT ANY WARRANTY; without even the implied warranty of
 *  MERCHANTABILITY or FITNESS FOR A PARTICULAR PURPOSE.  See the
 *  GNU General Public License for more details.
 *
 *  You should have received a copy of the GNU General Public License
 *  along with conwayste.  If not, see
 *  <http://www.gnu.org/licenses/>. */

use ggez::{Context, GameResult};
use ggez::graphics::{self, Color, Font};
use ggez::nalgebra::Point2;
use std::collections::HashMap;
use std::rc::Rc;

use crate::video;
use crate::ui;
use crate::constants::{DEFAULT_ACTIVE_COLOR, DEFAULT_INACTIVE_COLOR};

#[derive(PartialEq, Eq, Hash, Debug, Copy, Clone)]
pub enum MenuState {
     MainMenu,
     Options,
     Video,
     Audio,
     Gameplay,
}

#[derive(Debug, Clone, PartialEq, Copy)]
pub enum MenuItemIdentifier {
    StartGame,
    Options,
    Connect,
    AudioSettings,
    VideoSettings,
    GameplaySettings,
    ExitGame,
    ReturnToPreviousMenu,

    Fullscreen,
    Resolution,
}

#[derive(Debug, Clone)]
#[allow(dead_code)]
pub enum MenuItemValue {
    ValString(String),
    ValI32(i32),
    ValU32(u32),
    ValF32(f32),
    ValBool(bool),
//    ValEnum(),
    ValNone(),
}

#[derive(Debug, Clone)]
pub struct MenuItem {
    pub id:   MenuItemIdentifier,
    text:     String,
    editable: bool,
    value:    MenuItemValue,
}

#[derive(Debug, Clone)]
pub struct MenuMetaData {
    menu_index:  usize,
    menu_size:   usize,
}

#[derive(Debug)]
pub struct MenuControls {
    dir_key_pressed: bool,
}



#[derive(Debug, Clone)]
pub struct MenuContainer {
    anchor:     Point2<f32>,
    width:      f32,
    height:     f32,
    text_width: f32,            // maximum width in pixels of any option
    menu_items: Vec<MenuItem>,
    metadata:   MenuMetaData,
    bg_color:   Color,
    fg_color:   Color,
}

impl MenuContainer {
    pub fn new(width: f32, height: f32) -> MenuContainer {
        MenuContainer {
            anchor: Point2::new(0.0, 0.0),   // uninitialized; see adjust_anchors()
            width,
            height,
            text_width: 0.0,
            menu_items: Vec::<MenuItem>::new(),
            metadata: MenuMetaData::new(0, 0),
            bg_color: Color::new(1.0, 1.0, 1.0, 1.0),
            fg_color: Color::new(0.0, 1.0, 1.0, 1.0),
        }
    }

    pub fn update_menu_items(&mut self, menu_item_list: Vec<MenuItem>) {
        self.menu_items = menu_item_list;
    }

    pub fn update_menu_index(&mut self, index: usize) {
        self.metadata.menu_index = index;
    }

    pub fn update_menu_size(&mut self, size: usize) {
        self.metadata.menu_size = size;
    }

    /*
     * May be used if we have toggable state-dependant items
    pub fn get_menu_item_list_mut(&mut self) -> &mut Vec<MenuItem> {
        &mut self.menu_items
    }
    */

    pub fn get_menu_item_list(&self) -> &Vec<MenuItem> {
        &self.menu_items
    }

    pub fn get_menu_item_index(&self) -> usize {
        self.metadata.menu_index
    }

    pub fn get_anchor(&self) -> Point2<f32> {
        self.anchor
    }

    pub fn get_metadata(&mut self) -> &mut MenuMetaData {
        &mut self.metadata
    }

}

pub struct MenuSystem {
    pub    menus:          HashMap<MenuState, MenuContainer >,
    pub    menu_state:     MenuState,
           controls:       MenuControls,
           font:           Rc<Font>,
           inactive_color: graphics::Color,
           active_color:   graphics::Color,
}

impl MenuControls {
    pub fn new() -> MenuControls {
        MenuControls {
            dir_key_pressed: false,
        }
    }

    pub fn set_menu_key_pressed(&mut self, state: bool) {
        self.dir_key_pressed = state;
    }

    pub fn is_menu_key_pressed(&self) -> bool {
        self.dir_key_pressed
    }
}

impl MenuItem {
    pub fn new(identifier: MenuItemIdentifier, name: String, can_edit: bool, value: MenuItemValue) -> MenuItem {
        MenuItem {
            id: identifier,
            text: name,
            editable: can_edit,
            value: value,
        }
    }

    /*
    pub fn get_value(&self) -> &MenuItemValue {
        &self.value
    }
    */

    /*
    pub fn set_value(&mut self, new_val: MenuItemValue) {
        self.value = new_val;
    }
    */

}

impl MenuMetaData {
    pub fn new(index: usize, size: usize) -> MenuMetaData {
        MenuMetaData {
            menu_index: index,
            menu_size: size,
        }
    }

    pub fn adjust_index(&mut self, amt: isize) {
        let size = self.menu_size;
        let mut new_index = ((self.menu_index as isize + amt) % (size as isize)) as usize;

        if amt < 0 && self.menu_index == 0 {
            new_index = size-1;
        }

        self.menu_index = new_index as usize;
    }
}

impl MenuSystem {
    pub fn new(font: Rc<Font>) -> MenuSystem {
        let mut menu_sys = MenuSystem {
            menus:          HashMap::new(),
            menu_state:     MenuState::MainMenu,
            controls:       MenuControls::new(),
            font,
            inactive_color: DEFAULT_INACTIVE_COLOR,
            active_color:   DEFAULT_ACTIVE_COLOR,
        };

        // FIXME: Hardcoded width and height. This is very hacky, but I expect this code to be
        // replaced soon.  Note also that there is nothing stopping the contents from overflowing
        // this container if they are larger.
        menu_sys.menus.insert(MenuState::MainMenu, MenuContainer::new(159.0, 120.0));
        menu_sys.menus.insert(MenuState::Options,  MenuContainer::new( 87.0, 120.0));
        menu_sys.menus.insert(MenuState::Video,    MenuContainer::new(192.0,  50.0));
        menu_sys.menus.insert(MenuState::Audio,    MenuContainer::new( 44.0,  30.0));
        menu_sys.menus.insert(MenuState::Gameplay, MenuContainer::new( 44.0,  30.0));

        let start_game  = MenuItem::new(MenuItemIdentifier::StartGame,            String ::from("Start Game"), false, MenuItemValue::ValNone());
        let connect     = MenuItem::new(MenuItemIdentifier::Connect,              String ::from("Connect to Server"), false, MenuItemValue::ValNone());
        let options     = MenuItem::new(MenuItemIdentifier::Options,              String ::from("Options"),    false, MenuItemValue::ValNone());
        let video       = MenuItem::new(MenuItemIdentifier::VideoSettings,        String ::from("Video"),      false, MenuItemValue::ValNone());
        let audio       = MenuItem::new(MenuItemIdentifier::AudioSettings,        String ::from("Audio"),      false, MenuItemValue::ValNone());
        let gameplay    = MenuItem::new(MenuItemIdentifier::GameplaySettings,     String ::from("Gameplay"),   false, MenuItemValue::ValNone());
        let goback      = MenuItem::new(MenuItemIdentifier::ReturnToPreviousMenu, String ::from("Back"),       false, MenuItemValue::ValNone());
        let quit        = MenuItem::new(MenuItemIdentifier::ExitGame,             String ::from("Quit"),       false, MenuItemValue::ValNone());

        let fullscreen  = MenuItem::new(MenuItemIdentifier::Fullscreen,           String ::from("Fullscreen:"), true, MenuItemValue::ValBool(false));
        let resolution  = MenuItem::new(MenuItemIdentifier::Resolution,           String ::from("Resolution:"), true, MenuItemValue::ValNone());

        {
            /////////////////////////
            // Main Menu
            /////////////////////////
            let container = menu_sys.menus.get_mut(&MenuState::MainMenu).unwrap();

            container.update_menu_items(vec![start_game, connect, options, quit]);
            let count = container.get_menu_item_list().len();
            container.update_menu_size(count);
            container.update_menu_index(0);
        }

        {
            /////////////////////////
            // Options
            /////////////////////////
            let container = menu_sys.menus.get_mut(&MenuState::Options).unwrap();

            container.update_menu_items(vec![video, audio, gameplay, goback.clone()]);
            let count = container.get_menu_item_list().len();
            container.update_menu_size(count);
            container.update_menu_index(0);
        }

        {
            /////////////////////////
            // Video
            /////////////////////////
            let container = menu_sys.menus.get_mut(&MenuState::Video).unwrap();

            container.update_menu_items(vec![fullscreen, resolution, goback.clone()]);
            let count = container.get_menu_item_list().len();
            container.update_menu_size(count);
            container.update_menu_index(0);
        }

        {
            /////////////////////////
            // Audio
            /////////////////////////
            let container = menu_sys.menus.get_mut(&MenuState::Audio).unwrap();

            container.update_menu_items(vec![goback.clone()]);
            let count = container.get_menu_item_list().len();
            container.update_menu_size(count);
            container.update_menu_index(0);
        }

        {
            /////////////////////////
            // Gameplay
            /////////////////////////
            let container = menu_sys.menus.get_mut(&MenuState::Gameplay).unwrap();

            container.update_menu_items(vec![goback.clone()]);
            let count = container.get_menu_item_list().len();
            container.update_menu_size(count);
            container.update_menu_index(0);
        }

        menu_sys
    }

    pub fn get_menu_container_mut(&mut self) -> &mut MenuContainer {
        self.menus.get_mut(&mut self.menu_state).unwrap()
    }

    pub fn get_menu_container(&self) -> &MenuContainer {
        self.menus.get(&self.menu_state).unwrap()
    }

    pub fn get_controls(&mut self) -> &mut MenuControls {
        &mut self.controls
    }

    /// Per-frame adjustment of anchors based on screen dims and width and height of MenuContainers
    fn adjust_anchors(&mut self, ctx: &mut Context) -> GameResult<()> {
        // get screen dims
        let window_rect = graphics::window(ctx).get_inner_size().unwrap();
        for menu in self.menus.values_mut() {
            menu.anchor.x = (window_rect.width as f32 - menu.width) as f32 / 2.0;
            menu.anchor.y = (window_rect.height as f32 - menu.height) as f32 / 2.0;
        }
        Ok(())
    }

    fn draw_general_menu_view(&mut self, _ctx: &mut Context, has_game_started: bool) -> GameResult<()> {
        let index = self.get_menu_container().get_menu_item_index(); // current position in this menu
        // Menu Navigation
        /////////////////////////////////////////
        //TODO: is this match necessary still?
        match self.menu_state {
            MenuState::MainMenu | MenuState::Options | MenuState::Audio | MenuState::Gameplay | MenuState::Video => {

                // Draw all menu Items
                ////////////////////////////////////////////////
                {
                    let container = self.menus.get_mut(&self.menu_state).unwrap();
                    let mut coords = container.get_anchor();

                    let mut max_text_width = container.text_width;
                    for (i, menu_item) in container.get_menu_item_list().iter().enumerate() {
                        let mut menu_option = menu_item.text.clone();

                        if menu_item.id == MenuItemIdentifier::StartGame && has_game_started {
                            menu_option = String::from("Resume Game");
                        }

                        let color = if index == i { self.active_color } else { self.inactive_color };
<<<<<<< HEAD
                        let (w, h) = ui::draw_text(_ctx, Rc::clone(&self.font), color, menu_option, &coords)?;
                        if max_text_width < w as f32 {
                            max_text_width = w as f32;
                        }

                        coords.y += h + 10.0;
=======
                        let (w, h) = ui::draw_text(_ctx, &self.font, color, &menu_option_str,
                                                   &coords, Some(&offset))?;
                        if max_text_width < w {
                            max_text_width = w;
                        }

                        offset = ui::point_offset(offset, 0.0, h + 10.0);
>>>>>>> fdff93bd
                    }
                    if container.text_width < max_text_width {
                        container.text_width = max_text_width;
                    }
                }
            }
        }
        Ok(())
    }

    fn draw_specific_menu_view(&mut self, video_settings: &video::VideoSettings, _ctx: &mut Context) -> GameResult<()> {
        match self.menu_state {
            ////////////////////////////////////
            // V I D E O
            ///////////////////////////////////
            MenuState::Video => {
                let ref container = self.menus.get(&MenuState::Video).unwrap();
                let anchor = container.get_anchor();
                let x = anchor.x + container.text_width + 10.0;
                let y = anchor.y;

                ///////////////////////////////
                // Fullscreen
                ///////////////////////////////
                let mut coords = Point2::new(x, y);
                let is_fullscreen_str = if video_settings.is_fullscreen { "Yes" } else { "No" };

<<<<<<< HEAD
                let (_w, h) = ui::draw_text(_ctx, Rc::clone(&self.font), self.inactive_color, is_fullscreen_str.to_owned(), &coords)?;
=======
                // TODO: color
                let (_w, h) = ui::draw_text(_ctx, &self.font, self.inactive_color,
                                            &is_fullscreen_str, &coords, None)?;
                y += h + 10.0;
>>>>>>> fdff93bd

                ////////////////////////////////
                // Resolution
                ///////////////////////////////
<<<<<<< HEAD
                coords.y += h + 10.0;
                let (width, height) = video_settings.get_active_resolution();
                let cur_resolution = format!("{}x{}", width, height);
=======
                let coords = Point2::new(x, y);
                let res = video_settings.get_resolution();
                let cur_res_str = format!("{}x{}", res.w, res.h);
>>>>>>> fdff93bd

                ui::draw_text(_ctx, Rc::clone(&self.font), self.inactive_color, cur_resolution, &coords)?;
            }
            _  => {}
        }
        Ok(())
    }

    pub fn draw_menu(&mut self, video_settings: &video::VideoSettings, ctx: &mut Context, has_game_started: bool) -> GameResult<()> {
        self.adjust_anchors(ctx)?;
        self.draw_general_menu_view(ctx, has_game_started)?;
        self.draw_specific_menu_view(video_settings, ctx)?;
        Ok(())
    }
}
<|MERGE_RESOLUTION|>--- conflicted
+++ resolved
@@ -356,22 +356,12 @@
                         }
 
                         let color = if index == i { self.active_color } else { self.inactive_color };
-<<<<<<< HEAD
                         let (w, h) = ui::draw_text(_ctx, Rc::clone(&self.font), color, menu_option, &coords)?;
-                        if max_text_width < w as f32 {
-                            max_text_width = w as f32;
-                        }
-
-                        coords.y += h + 10.0;
-=======
-                        let (w, h) = ui::draw_text(_ctx, &self.font, color, &menu_option_str,
-                                                   &coords, Some(&offset))?;
                         if max_text_width < w {
                             max_text_width = w;
                         }
 
-                        offset = ui::point_offset(offset, 0.0, h + 10.0);
->>>>>>> fdff93bd
+                        coords.y += h + 10.0;
                     }
                     if container.text_width < max_text_width {
                         container.text_width = max_text_width;
@@ -399,27 +389,14 @@
                 let mut coords = Point2::new(x, y);
                 let is_fullscreen_str = if video_settings.is_fullscreen { "Yes" } else { "No" };
 
-<<<<<<< HEAD
                 let (_w, h) = ui::draw_text(_ctx, Rc::clone(&self.font), self.inactive_color, is_fullscreen_str.to_owned(), &coords)?;
-=======
-                // TODO: color
-                let (_w, h) = ui::draw_text(_ctx, &self.font, self.inactive_color,
-                                            &is_fullscreen_str, &coords, None)?;
-                y += h + 10.0;
->>>>>>> fdff93bd
 
                 ////////////////////////////////
                 // Resolution
                 ///////////////////////////////
-<<<<<<< HEAD
                 coords.y += h + 10.0;
-                let (width, height) = video_settings.get_active_resolution();
-                let cur_resolution = format!("{}x{}", width, height);
-=======
-                let coords = Point2::new(x, y);
                 let res = video_settings.get_resolution();
                 let cur_res_str = format!("{}x{}", res.w, res.h);
->>>>>>> fdff93bd
 
                 ui::draw_text(_ctx, Rc::clone(&self.font), self.inactive_color, cur_resolution, &coords)?;
             }
