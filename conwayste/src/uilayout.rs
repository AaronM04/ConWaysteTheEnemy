--- conflicted
+++ resolved
@@ -108,13 +108,8 @@
         let mut layer_ingame = Layering::new();
 
         // Create a new pane, and add two test buttons to it.
-<<<<<<< HEAD
         let mut pane = Box::new(Pane::new(MAINMENU_PANE1, Rect::new_i32(20, 20, 410, 250)));
-        let mut pane_button = Box::new(
-=======
-        let pane = Box::new(Pane::new(MAINMENU_PANE1, Rect::new_i32(20, 20, 300, 250)));
         let mut serverlist_button = Box::new(
->>>>>>> 5683edec
             Button::new(
                 ctx,
                 MAINMENU_PANE1_BUTTONYES,
@@ -181,17 +176,7 @@
                 Rect::new(10.0, 210.0, 20.0, 20.0),
             )
         );
-<<<<<<< HEAD
-        match pane.add(checkbox) {
-            Ok(()) => {},
-            Err(e) => {
-                error!("Could not add widget {:?} to pane {:?}! {:?}",
-                    MAINMENU_TESTCHECKBOX,
-                    MAINMENU_PANE1,
-                    e
-                );
-            }
-        }
+
         // TODO: delete this once handlers are tested
         let mut handler_test_button = Box::new(
             Button::new(
@@ -233,21 +218,6 @@
                 e);
             }
         }
-        match pane.add(handler_test_button) {
-            Ok(()) => {},
-            Err(e) => {
-                error!("Could not add widget {:?} to pane {:?}! {:?}",
-                    MAINMENU_HDLRTESTBUTTON,
-                    MAINMENU_PANE1,
-                    e
-                );
-            }
-        }
-
-        layer_mainmenu.add(pane);
-        layer_ingame.add(chatpane);
-=======
->>>>>>> 5683edec
 
         let menupane_id = pane.id();
         let chatpane_id = chatpane.id();
@@ -255,6 +225,7 @@
         layer_mainmenu.add_widget(startgame_button, InsertLocation::ToNestedContainer(menupane_id))?;
         layer_mainmenu.add_widget(inroom_button, InsertLocation::ToNestedContainer(menupane_id))?;
         layer_mainmenu.add_widget(serverlist_button, InsertLocation::ToNestedContainer(menupane_id))?;
+        layer_mainmenu.add_widget(handler_test_button, InsertLocation::ToNestedContainer(menupane_id))?;
         layer_mainmenu.add_widget(checkbox, InsertLocation::ToNestedContainer(menupane_id))?;
 
         layer_ingame.add_widget(chatpane, InsertLocation::AtCurrentLayer)?;
