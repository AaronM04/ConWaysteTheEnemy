/*  Copyright 2019-2020 the Conwayste Developers.
 *
 *  This file is part of conwayste.
 *
 *  conwayste is free software: you can redistribute it and/or modify
 *  it under the terms of the GNU General Public License as published by
 *  the Free Software Foundation, either version 3 of the License, or
 *  (at your option) any later version.
 *
 *  conwayste is distributed in the hope that it will be useful,
 *  but WITHOUT ANY WARRANTY; without even the implied warranty of
 *  MERCHANTABILITY or FITNESS FOR A PARTICULAR PURPOSE.  See the
 *  GNU General Public License for more details.
 *
 *  You should have received a copy of the GNU General Public License
 *  along with conwayste.  If not, see
 *  <http://www.gnu.org/licenses/>. */

use std::collections::HashMap;

use ggez::graphics::{Rect, Font};
<<<<<<< HEAD
use ggez::nalgebra::Vector2;
=======
use ggez::Context;
>>>>>>> 6ab98e1c

use id_tree::NodeId;

use crate::constants::{self};
use crate::config::Config;
use crate::Screen;
use crate::ui::{
    Widget,
    Button,
    Checkbox,
    Chatbox,
    InsertLocation,
    Layering,
    Pane,
    TextField,
    UIAction,
    UIResult,
    common,
    context,
};

use context::{
    EmitEvent, // so we can call .on(...) on widgets that implement this
    Handler,
    EventType,
};

pub struct UILayout {
    pub layers: HashMap<Screen, Layering>,

    // The fields below correspond to static ui elements that the client may need to interact with
    // regardless of what is displayed on screen. For example, new chat messages should always be
    // forwarded to the UI widget.
    pub chatbox_id: NodeId,
    pub chatbox_tf_id: NodeId,
}

/// `UILayout` is responsible for the definition and storage of UI elements.
impl UILayout {
    pub fn new(ctx: &mut Context, config: &Config, font: Font) -> UIResult<Self> {
        let mut ui_layers = HashMap::new();

        let chat_pane_rect = *constants::DEFAULT_CHATBOX_RECT;
        let mut chatpane = Box::new(Pane::new(chat_pane_rect));
        chatpane.bg_color = Some(*constants::colors::CHAT_PANE_FILL_COLOR);


        let chatbox_rect = Rect::new(
            0.0,
            0.0,
            chat_pane_rect.w,
            chat_pane_rect.h - constants::CHAT_TEXTFIELD_HEIGHT
        );
        let chatbox_font_info = common::FontInfo::new(
            ctx,
            font,
            Some(*constants::DEFAULT_CHATBOX_FONT_SCALE),
        );
        let mut chatbox = Chatbox::new(
            chatbox_font_info,
            constants::CHATBOX_HISTORY
        );
        chatbox.set_rect(chatbox_rect)?;

        let chatbox = Box::new(chatbox);

        let textfield_rect = Rect::new(
            chatbox_rect.x,
            chatbox_rect.bottom(),
            chatbox_rect.w,
            constants::CHAT_TEXTFIELD_HEIGHT
        );
        let default_font_info = common::FontInfo::new(ctx, font, None);
        let mut textfield = Box::new(
            TextField::new(
                default_font_info,
                textfield_rect,
            )
        );
        textfield.bg_color = Some(*constants::colors::CHAT_PANE_FILL_COLOR);

        let mut layer_mainmenu = Layering::new();
        let mut layer_ingame = Layering::new();

        // Create a new pane, and add two test buttons to it.
<<<<<<< HEAD
        let mut pane = Box::new(Pane::new(MAINMENU_PANE1, Rect::new_i32(20, 20, 410, 250)));
=======
        let pane = Box::new(Pane::new(Rect::new_i32(20, 20, 300, 250)));
>>>>>>> 6ab98e1c
        let mut serverlist_button = Box::new(
            Button::new(
                ctx,
                UIAction::ScreenTransition(Screen::ServerList),
                default_font_info,
                "ServerList".to_owned()
            )
        );
        serverlist_button.set_rect(Rect::new(10.0, 10.0, 180.0, 50.0))?;

        let mut inroom_button = Box::new(
            Button::new(
                ctx,
                UIAction::ScreenTransition(Screen::InRoom),
                default_font_info,
                "InRoom".to_owned()
            )
        );
        inroom_button.set_rect(Rect::new(10.0, 70.0, 180.0, 50.0))?;

        let mut startgame_button = Box::new(
            Button::new(
                ctx,
                UIAction::ScreenTransition(Screen::Run),
                default_font_info,
                "StartGame".to_owned()
            )
        );
        startgame_button.set_rect(Rect::new(10.0, 130.0, 180.0, 50.0))?;

        let checkbox = Box::new(
            Checkbox::new(
                ctx,
                config.get().video.fullscreen,
                default_font_info,
                "Toggle FullScreen".to_owned(),
                Rect::new(10.0, 210.0, 20.0, 20.0),
            )
        );

<<<<<<< HEAD
        // TODO: delete this once handlers are tested
        let mut handler_test_button = Box::new(
            Button::new(
                ctx,
                MAINMENU_HDLRTESTBUTTON,
                UIAction::None,
                MAINMENU_HDLRTESTBUTTONLABEL,
                default_font_info,
                "Handler Test".to_owned()
            )
        );
        // add the handler!
        let handler: Handler = Box::new(|obj, uictx, evt| {
            use context::Handled::*;
            let uictx = uictx.unwrap_update();
            let btn = obj.downcast_mut::<Button>().unwrap();

            info!("YAYYYY BUTTON'S HANDLER CALLED!!!");

            btn.translate(Vector2::new(1.0, 1.0)); // just for fun, move it diagonally by one pixel

            // get the number of ticks, also just for fun
            let num_ticks = ggez::timer::ticks(&uictx.ggez_context);
            info!("number of ggez ticks: {}", num_ticks);

            // ok now let's print out the event
            info!("EVENT: what={:?} @ {}", evt.what, evt.point.unwrap());

            Ok(Handled)
        });
        // unwrap OK here because we are not calling .on from within a handler
        handler_test_button.on(EventType::Click, handler).unwrap();

        match handler_test_button.set_rect(Rect::new(200.0, 130.0, 180.0, 50.0)) {
            Ok(()) => { },
            Err(e) => {
                error!("Could not set size for button during initialization! {:?} {:?}",
                MAINMENU_HDLRTESTBUTTON,
                e);
            }
        }

        let menupane_id = pane.id();
        let chatpane_id = chatpane.id();
        layer_mainmenu.add_widget(pane, InsertLocation::AtCurrentLayer)?;
        layer_mainmenu.add_widget(startgame_button, InsertLocation::ToNestedContainer(menupane_id))?;
        layer_mainmenu.add_widget(inroom_button, InsertLocation::ToNestedContainer(menupane_id))?;
        layer_mainmenu.add_widget(serverlist_button, InsertLocation::ToNestedContainer(menupane_id))?;
        layer_mainmenu.add_widget(handler_test_button, InsertLocation::ToNestedContainer(menupane_id))?;
        layer_mainmenu.add_widget(checkbox, InsertLocation::ToNestedContainer(menupane_id))?;
=======
        let menupane_id = layer_mainmenu.add_widget(pane, InsertLocation::AtCurrentLayer)?;
        layer_mainmenu.add_widget(startgame_button, InsertLocation::ToNestedContainer(&menupane_id))?;
        layer_mainmenu.add_widget(inroom_button, InsertLocation::ToNestedContainer(&menupane_id))?;
        layer_mainmenu.add_widget(serverlist_button, InsertLocation::ToNestedContainer(&menupane_id))?;
        layer_mainmenu.add_widget(checkbox, InsertLocation::ToNestedContainer(&menupane_id))?;
>>>>>>> 6ab98e1c

        let chatpane_id = layer_ingame.add_widget(chatpane, InsertLocation::AtCurrentLayer)?;
        let chatbox_id = layer_ingame.add_widget(chatbox, InsertLocation::ToNestedContainer(&chatpane_id))?;
        let chatbox_tf_id = layer_ingame.add_widget(textfield, InsertLocation::ToNestedContainer(&chatpane_id))?;

        ui_layers.insert(Screen::Menu, layer_mainmenu);
        ui_layers.insert(Screen::Run, layer_ingame);

        Ok(UILayout {
            layers: ui_layers,
            chatbox_id: chatbox_id,
            chatbox_tf_id: chatbox_tf_id,
        })
    }
}<|MERGE_RESOLUTION|>--- conflicted
+++ resolved
@@ -19,11 +19,8 @@
 use std::collections::HashMap;
 
 use ggez::graphics::{Rect, Font};
-<<<<<<< HEAD
 use ggez::nalgebra::Vector2;
-=======
 use ggez::Context;
->>>>>>> 6ab98e1c
 
 use id_tree::NodeId;
 
@@ -109,11 +106,7 @@
         let mut layer_ingame = Layering::new();
 
         // Create a new pane, and add two test buttons to it.
-<<<<<<< HEAD
-        let mut pane = Box::new(Pane::new(MAINMENU_PANE1, Rect::new_i32(20, 20, 410, 250)));
-=======
-        let pane = Box::new(Pane::new(Rect::new_i32(20, 20, 300, 250)));
->>>>>>> 6ab98e1c
+        let mut pane = Box::new(Pane::new(Rect::new_i32(20, 20, 410, 250)));
         let mut serverlist_button = Box::new(
             Button::new(
                 ctx,
@@ -154,14 +147,11 @@
             )
         );
 
-<<<<<<< HEAD
         // TODO: delete this once handlers are tested
         let mut handler_test_button = Box::new(
             Button::new(
                 ctx,
-                MAINMENU_HDLRTESTBUTTON,
                 UIAction::None,
-                MAINMENU_HDLRTESTBUTTONLABEL,
                 default_font_info,
                 "Handler Test".to_owned()
             )
@@ -191,27 +181,16 @@
         match handler_test_button.set_rect(Rect::new(200.0, 130.0, 180.0, 50.0)) {
             Ok(()) => { },
             Err(e) => {
-                error!("Could not set size for button during initialization! {:?} {:?}",
-                MAINMENU_HDLRTESTBUTTON,
-                e);
+                error!("Could not set size for button during initialization! {:?}", e);
             }
         }
 
-        let menupane_id = pane.id();
-        let chatpane_id = chatpane.id();
-        layer_mainmenu.add_widget(pane, InsertLocation::AtCurrentLayer)?;
-        layer_mainmenu.add_widget(startgame_button, InsertLocation::ToNestedContainer(menupane_id))?;
-        layer_mainmenu.add_widget(inroom_button, InsertLocation::ToNestedContainer(menupane_id))?;
-        layer_mainmenu.add_widget(serverlist_button, InsertLocation::ToNestedContainer(menupane_id))?;
-        layer_mainmenu.add_widget(handler_test_button, InsertLocation::ToNestedContainer(menupane_id))?;
-        layer_mainmenu.add_widget(checkbox, InsertLocation::ToNestedContainer(menupane_id))?;
-=======
         let menupane_id = layer_mainmenu.add_widget(pane, InsertLocation::AtCurrentLayer)?;
         layer_mainmenu.add_widget(startgame_button, InsertLocation::ToNestedContainer(&menupane_id))?;
         layer_mainmenu.add_widget(inroom_button, InsertLocation::ToNestedContainer(&menupane_id))?;
         layer_mainmenu.add_widget(serverlist_button, InsertLocation::ToNestedContainer(&menupane_id))?;
+        layer_mainmenu.add_widget(handler_test_button, InsertLocation::ToNestedContainer(&menupane_id))?;
         layer_mainmenu.add_widget(checkbox, InsertLocation::ToNestedContainer(&menupane_id))?;
->>>>>>> 6ab98e1c
 
         let chatpane_id = layer_ingame.add_widget(chatpane, InsertLocation::AtCurrentLayer)?;
         let chatbox_id = layer_ingame.add_widget(chatbox, InsertLocation::ToNestedContainer(&chatpane_id))?;
