--- conflicted
+++ resolved
@@ -19,34 +19,15 @@
 use std::collections::HashMap;
 use std::error::Error;
 
-<<<<<<< HEAD
-use ggez::graphics::{Rect, Font};
-use ggez::nalgebra::Point2;
-=======
 use ggez::graphics::{Font, Rect};
 use ggez::nalgebra::Point2;
 use ggez::Context;
->>>>>>> 6b55a7b0
 
 use id_tree::NodeId;
 
 use crate::config::Config;
 use crate::constants;
 use crate::ui::{
-<<<<<<< HEAD
-    Button,
-    Chatbox,
-    Checkbox,
-    Label,
-    Layer,
-    Pane,
-    TextField,
-    UIAction,
-    UIResult,
-    Widget,
-    WidgetID,
-    common,
-=======
     color_with_alpha, common, context, Button, Chatbox, Checkbox, GameArea, InsertLocation, Label, Layering, Pane,
     TextField, UIResult, Widget,
 };
@@ -56,7 +37,6 @@
 use context::{
     EmitEvent, // so we can call .on(...) on widgets that implement this
     EventType,
->>>>>>> 6b55a7b0
 };
 
 // When adding support for a new widget, use this macro to define a routine which allows the
@@ -96,8 +76,6 @@
 
 /// `UILayout` is responsible for the definition and storage of UI elements.
 impl UILayout {
-<<<<<<< HEAD
-=======
     /// Get all layers associated with the specified Screen
     pub fn get_screen_layering(&mut self, screen: Screen) -> Option<&mut Layering> {
         self.layers.get_mut(&screen)
@@ -191,19 +169,11 @@
         Ok(layer_mainmenu)
     }
 
->>>>>>> 6b55a7b0
     pub fn new(ctx: &mut Context, config: &Config, font: Font) -> UIResult<Self> {
         let mut ui_layers = HashMap::new();
 
         let default_font_info = common::FontInfo::new(ctx, font, None);
 
-<<<<<<< HEAD
-        ////// In-Game ///////
-        let mut layer_ingame = Layer::new(INGAME_LAYER1);
-        let pane_chatbox_rect = *constants::DEFAULT_CHATBOX_RECT;
-        let mut pane_chatbox = Box::new(Pane::new(INGAME_PANE1, pane_chatbox_rect));
-        pane_chatbox.bg_color = Some(*constants::colors::CHAT_PANE_FILL_COLOR);
-=======
         let layer_mainmenu = UILayout::build_main_menu(ctx, default_font_info)?;
         debug!("MENU WIDGET TREE");
         layer_mainmenu.debug_display_widget_tree();
@@ -220,27 +190,10 @@
         let mut chatpane = Box::new(Pane::new(chat_pane_rect));
         chatpane.bg_color = Some(*constants::colors::CHAT_PANE_FILL_COLOR);
         let chatpane_id = layer_ingame.add_widget(chatpane, InsertLocation::AtCurrentLayer)?;
->>>>>>> 6b55a7b0
 
         let chatbox_rect = Rect::new(
             0.0,
             0.0,
-<<<<<<< HEAD
-            pane_chatbox_rect.w,
-            pane_chatbox_rect.h - constants::TEXTFIELD_HEIGHT
-        );
-        let chatbox_font_info = common::FontInfo::new(
-            ctx,
-            font,
-            Some(*constants::DEFAULT_CHATBOX_FONT_SCALE),
-        );
-        let mut chatbox = Chatbox::new(
-            INGAME_PANE1_CHATBOX,
-            chatbox_font_info,
-            constants::CHATBOX_HISTORY
-        );
-        chatbox.set_rect(chatbox_rect)?;
-=======
             chat_pane_rect.w,
             chat_pane_rect.h - constants::CHAT_TEXTFIELD_HEIGHT,
         );
@@ -248,157 +201,19 @@
         let mut chatbox = Chatbox::new(chatbox_font_info, constants::CHATBOX_HISTORY);
         chatbox.set_rect(chatbox_rect)?;
 
->>>>>>> 6b55a7b0
         let chatbox = Box::new(chatbox);
 
         let textfield_rect = Rect::new(
             chatbox_rect.x,
             chatbox_rect.bottom(),
             chatbox_rect.w,
-<<<<<<< HEAD
-            constants::TEXTFIELD_HEIGHT
-        );
-        let mut textfield = Box::new(
-            TextField::new(
-                INGAME_PANE1_CHATBOXTEXTFIELD,
-                default_font_info,
-                textfield_rect,
-            )
-=======
             constants::CHAT_TEXTFIELD_HEIGHT,
->>>>>>> 6b55a7b0
         );
         let mut textfield = Box::new(TextField::new(default_font_info, textfield_rect));
         textfield.bg_color = Some(*constants::colors::CHAT_PANE_FILL_COLOR);
         let chatbox_id = layer_ingame.add_widget(chatbox, InsertLocation::ToNestedContainer(&chatpane_id))?;
         let chatbox_tf_id = layer_ingame.add_widget(textfield, InsertLocation::ToNestedContainer(&chatpane_id))?;
 
-<<<<<<< HEAD
-        pane_chatbox.add(chatbox)?;
-        pane_chatbox.add(textfield)?;
-        layer_ingame.add(pane_chatbox);
-
-        ////// Main Menu ///////
-        // Create the main menu pane and add buttons to it
-        // TODO: this should be a grid layout so that the x and y positions of the buttons are
-        // calculated automatically.
-        let mut layer_mainmenu = Layer::new(MAINMENU_LAYER1);
-        let (pane_x, pane_y) = (20.0, 20.0);
-        let pad = constants::MENU_PADDING;
-        let button_width = 180.0;
-        let mut pane_mainmenu = Box::new(Pane::new(MAINMENU_PANE1, Rect::new(pane_x, pane_y, 0.0, 0.0)));
-
-        struct ButtonInfo(
-            WidgetID,
-            UIAction,
-            WidgetID,
-            &'static str,
-        );
-        let mainmenu_button_infos: &[ButtonInfo] = &[
-                ButtonInfo(
-                    MAINMENU_PANE1_BUTTONSERVLST,
-                    UIAction::ScreenTransition(Screen::ServerList),
-                    MAINMENU_PANE1_BUTTONSERVLSTLABEL,
-                    "ServerList",
-                ),
-                ButtonInfo(
-                    MAINMENU_PANE1_BUTTONINROOM,
-                    UIAction::ScreenTransition(Screen::InRoom),
-                    MAINMENU_PANE1_BUTTONINROOMLABEL,
-                    "InRoom",
-                ),
-                ButtonInfo(
-                    MAINMENU_PANE1_BUTTONSTART,
-                    UIAction::ScreenTransition(Screen::Run),
-                    MAINMENU_PANE1_BUTTONSTARTLABEL,
-                    "StartGame",
-                ),
-                ButtonInfo(
-                    MAINMENU_PANE1_BUTTONOPTIONS,
-                    UIAction::ScreenTransition(Screen::Options),
-                    MAINMENU_PANE1_BUTTONOPTIONSLABEL,
-                    "Options",
-                ),
-        ];
-
-        let (x, mut y) = (0.0, 0.0);
-        let mainmenu_widgets: Vec<Box<dyn Widget>> =
-            mainmenu_button_infos.iter().map(|info| -> Box<dyn Widget> {
-                let mut button = Box::new(Button::new(ctx, info.0, info.1, info.2, default_font_info, info.3.to_owned()));
-                let mut dims = button.rect();
-                dims.x = x;
-                dims.y = y;
-                dims.w = dims.w.max(button_width); // make the buttons an even length (this can only increase the width)
-                button.set_rect(dims).unwrap();    // unwrap OK because errors only possible when width or height shrinks
-                y += dims.h + pad;
-                button
-            }).collect();
-        pane_mainmenu.add_and_shrink_to_fit(mainmenu_widgets, constants::MENU_PADDING)?;
-        layer_mainmenu.add(pane_mainmenu);
-
-        ////// Options ///////
-        let mut layer_options = Layer::new(OPTIONS_LAYER1);
-        let mut pane_options = Box::new(Pane::new(OPTIONS_PANE1, Rect::new(200.0, 200.0, 0.0, 0.0)));  // XXX fix x,y
-        let (mut x, mut y) = (0.0, 0.0);
-        let mut options_widgets: Vec<Box<dyn Widget>> = vec![];
-
-        let label_player_name_rect = Rect::new(
-            x,
-            y,
-            constants::MENU_LABEL_WIDTH,
-            constants::TEXTFIELD_HEIGHT
-        );
-        let mut label_player_name = Box::new(
-            Label::new(
-                ctx,
-                OPTIONS_PANE1_LABEL,
-                default_font_info,
-                "Player Name:".to_owned(),
-                *constants::colors::OPTIONS_LABEL_TEXT_COLOR,
-                Point2::new(label_player_name_rect.x, label_player_name_rect.y),
-            )
-        );
-        label_player_name.set_rect(label_player_name_rect)?;
-        options_widgets.push(label_player_name);
-        x += label_player_name_rect.w + constants::MENU_PADDING;    // next widget is to the right of previous
-
-        let tf_player_name_rect = Rect::new(
-            x,
-            y,
-            constants::MENU_INPUT_WIDTH,
-            constants::TEXTFIELD_HEIGHT
-        );
-        let mut tf_player_name = Box::new(TextField::new(OPTIONS_PANE1_TEXTFIELD, default_font_info, tf_player_name_rect));
-        tf_player_name.bg_color = Some(*constants::colors::OPTIONS_TEXT_FILL_COLOR);
-        options_widgets.push(tf_player_name);
-
-        x = 0.0; // next row
-        y += label_player_name_rect.h.max(tf_player_name_rect.h) + constants::MENU_PADDING;
-        let (checkbox_width, checkbox_height) = (20.0, 20.0);
-        let fullscreen_checkbox = Box::new(
-            Checkbox::new(
-                ctx,
-                OPTIONS_PANE1_FULLSCREEN_CHECKBOX,
-                config.get().video.fullscreen,
-                default_font_info,
-                "Toggle FullScreen".to_owned(),
-                Rect::new(x, y, checkbox_width, checkbox_height), //XXX fix x,y
-            )
-        );
-        options_widgets.push(fullscreen_checkbox);
-
-        pane_options.add_and_shrink_to_fit(options_widgets, constants::MENU_PADDING)?;
-        layer_options.add(pane_options);
-
-        ////// Add the layers for each screen to the UI layers hash ///////
-        ui_layers.insert(Screen::Menu, vec![layer_mainmenu]);
-        ui_layers.insert(Screen::Run, vec![layer_ingame]);
-        ui_layers.insert(Screen::Options, vec![layer_options]);
-
-        Ok(UILayout {
-            layers: ui_layers,
-        })
-=======
         let game_area = Box::new(GameArea::new());
         let game_area_id = layer_ingame.add_widget(game_area, InsertLocation::AtCurrentLayer)?;
 
@@ -488,7 +303,6 @@
     let new_res_text = format!("{} x {}", x, y);
     if label.text() != new_res_text.as_str() {
         label.set_text(uictx.ggez_context, new_res_text);
->>>>>>> 6b55a7b0
     }
     Ok(context::Handled::Handled)
 }
