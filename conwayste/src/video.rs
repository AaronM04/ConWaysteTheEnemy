--- conflicted
+++ resolved
@@ -16,7 +16,7 @@
  *  along with conwayste.  If not, see
  *  <http://www.gnu.org/licenses/>. */
 
-use ggez::{Context, graphics, conf::FullscreenType};
+use ggez::{Context, graphics, conf::FullscreenType, GameResult};
 use std::num::Wrapping;
 
 #[derive(Debug, Clone, PartialEq, Copy)]
@@ -126,11 +126,7 @@
         } else {
             FullscreenType::Desktop
         };
-<<<<<<< HEAD
-        let _ = graphics::set_fullscreen(ctx, fs_type)?;
+        graphics::set_fullscreen(ctx, fs_type)?;
         Ok(())
-=======
-        let _ = graphics::set_fullscreen(ctx, fs_type);
->>>>>>> 5e182e2c
     }
 }