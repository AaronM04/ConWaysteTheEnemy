/*  Copyright 2017-2020 the Conwayste Developers.
 *
 *  This file is part of conwayste.
 *
 *  conwayste is free software: you can redistribute it and/or modify
 *  it under the terms of the GNU General Public License as published by
 *  the Free Software Foundation, either version 3 of the License, or
 *  (at your option) any later version.
 *
 *  conwayste is distributed in the hope that it will be useful,
 *  but WITHOUT ANY WARRANTY; without even the implied warranty of
 *  MERCHANTABILITY or FITNESS FOR A PARTICULAR PURPOSE.  See the
 *  GNU General Public License for more details.
 *
 *  You should have received a copy of the GNU General Public License
 *  along with conwayste.  If not, see
 *  <http://www.gnu.org/licenses/>. */

extern crate conway;
#[macro_use] extern crate custom_error;
#[macro_use] extern crate downcast_rs;
extern crate env_logger;
extern crate ggez;
#[macro_use] extern crate log;
#[macro_use] extern crate serde;
#[macro_use] extern crate version;
extern crate rand;
extern crate color_backtrace;
#[macro_use] extern crate lazy_static;
extern crate chromatica;

mod config;
mod constants;
mod error;
mod input;
mod menu;
mod network;
mod ui;
mod uilayout;
mod uimanager;
mod video;
mod viewport;

use chrono::Local;
use log::LevelFilter;

use conway::universe::{BigBang, Universe, CellState, Region, PlayerBuilder};
use conway::grids::{CharGrid, BitGrid};
use conway::rle::Pattern;
use conway::ConwayResult;
use conway::error::ConwayError;
use conway::Rotation;

use netwayste::net::NetwaysteEvent;

use ggez::conf;
use ggez::event::*;
use ggez::{GameError, GameResult, Context, ContextBuilder};
use ggez::graphics::{self, Color, DrawParam, Font};
use ggez::nalgebra::{Point2, Vector2};
use ggez::timer;

use std::env;
use std::error::Error;
use std::io::Write; // For env logger
use std::path;
use std::collections::{BTreeMap};

use std::time::Instant;

use constants::{
    CURRENT_PLAYER_ID,
    DEFAULT_SCREEN_HEIGHT,
    DEFAULT_SCREEN_WIDTH,
    DEFAULT_ZOOM_LEVEL,
    DrawStyle,
    FOG_RADIUS,
    GRID_DRAW_STYLE,
    HISTORY_SIZE,
    INTRO_DURATION,
    INTRO_PAUSE_DURATION,
    colors::*,
};
use input::{MouseAction, ScrollEvent};
use ui::{
    Chatbox,
    TextField,
    TextInputState,
    UIAction,
    UIError,
    UIResult,
    Widget,
<<<<<<< HEAD
    WidgetID,
    Event,
    EventType,
=======
>>>>>>> 6ab98e1c
};
use uilayout::UILayout;
use uimanager::LayoutManager;


#[derive(Clone, Copy, Debug, Hash, Eq, PartialEq)]
pub enum Screen {
    Intro,   // seconds
    Menu,
    ServerList,
    InRoom,
    Run,          // TODO: break it out more to indicate whether waiting for game or playing game
    Exit,         // We're getting ready to quit the game, WRAP IT UP SON
}

// All game state
struct MainState {
    system_font:         Font,
    screen_stack:        Vec<Screen>,       // Where are we in the game (Intro/Menu Main/Running..)
    uni:                 Universe,          // Things alive and moving here
    intro_uni:           Universe,
    first_gen_was_drawn: bool,              // The purpose of this is to inhibit gen calc until the first draw
    color_settings:      ColorSettings,
    uni_draw_params:     UniDrawParams,
    running:             bool,
    menu_sys:            menu::MenuSystem,
    video_settings:      video::VideoSettings,
    config:              config::Config,
    viewport:            viewport::GridView,
    intro_viewport:      viewport::GridView,
    inputs:              input::InputManager,
    net_worker:          Option<network::ConwaysteNetWorker>,
    recvd_first_resize:  bool,       // work around an apparent ggez bug where the first resize event is bogus

    // Input state
    single_step:         bool,
    arrow_input:         (isize, isize),
    drag_draw:           Option<CellState>,
    insert_mode:         Option<(BitGrid, usize, usize)>,   // pattern to be drawn on click along with width and height;
                                                            // if Some(...), dragging doesn't draw anything
    toggle_paused_game:  bool,
    current_intro_duration:  f64,

    ui_layout:           UILayout,
}


// Support non-alive/dead/bg colors
struct ColorSettings {
    cell_colors: BTreeMap<CellState, Color>,
    background: Color,
}

impl ColorSettings {
    fn get_color(&self, cell_or_none: Option<CellState>) -> Color {
        match cell_or_none {
            Some(cell) => self.cell_colors[&cell],
            None       => self.background
        }
    }

    fn get_random_color(&self) -> Color {
        use rand::distributions::{IndependentSample, Range};
        let range = Range::new(0.0, 1.0);
        let mut colors = vec![1.0, 2.0, 3.0];
        let mut rng = rand::thread_rng();

        for x in colors.iter_mut() {
            *x = range.ind_sample(&mut rng);
        }
        let mut iter = colors.into_iter();
        Color::new(iter.next().unwrap(), iter.next().unwrap(), iter.next().unwrap(), 1.0)

    }
}

fn init_patterns(s: &mut MainState) -> ConwayResult<()> {
    let _pat = Pattern("10$10b16W$10bW14bW$10bW14bW$10bW14bW$10bW14bW$10bW14bW$10bW14bW$10bW14bW$10bW14bW$10bW$10bW$10bW$10b16W48$100b2A5b2A$100b2A5b2A2$104b2A$104b2A5$122b2Ab2A$121bA5bA$121bA6bA2b2A$121b3A3bA3b2A$126bA!".to_owned());
    //XXX apply to universe, then return Ok
    //XXX return Ok(());
    // TODO: remove the following
    /*
    // R pentomino
    s.uni.toggle(16, 15, 0)?;
    s.uni.toggle(17, 15, 0)?;
    s.uni.toggle(15, 16, 0)?;
    s.uni.toggle(16, 16, 0)?;
    s.uni.toggle(16, 17, 0)?;
    */

    /*
    // Acorn
    s.uni.toggle(23, 19, 0)?;
    s.uni.toggle(24, 19, 0)?;
    s.uni.toggle(24, 17, 0)?;
    s.uni.toggle(26, 18, 0)?;
    s.uni.toggle(27, 19, 0)?;
    s.uni.toggle(28, 19, 0)?;
    s.uni.toggle(29, 19, 0)?;
    */


    // Simkin glider gun
    s.uni.toggle(100, 70, 0)?;
    s.uni.toggle(100, 71, 0)?;
    s.uni.toggle(101, 70, 0)?;
    s.uni.toggle(101, 71, 0)?;

    s.uni.toggle(104, 73, 0)?;
    s.uni.toggle(104, 74, 0)?;
    s.uni.toggle(105, 73, 0)?;
    s.uni.toggle(105, 74, 0)?;

    s.uni.toggle(107, 70, 0)?;
    s.uni.toggle(107, 71, 0)?;
    s.uni.toggle(108, 70, 0)?;
    s.uni.toggle(108, 71, 0)?;

    /* eater
    s.uni.toggle(120, 87, 0)?;
    s.uni.toggle(120, 88, 0)?;
    s.uni.toggle(121, 87, 0)?;
    s.uni.toggle(121, 89, 0)?;
    s.uni.toggle(122, 89, 0)?;
    s.uni.toggle(123, 89, 0)?;
    s.uni.toggle(123, 90, 0)?;
    */

    s.uni.toggle(121, 80, 0)?;
    s.uni.toggle(121, 81, 0)?;
    s.uni.toggle(121, 82, 0)?;
    s.uni.toggle(122, 79, 0)?;
    s.uni.toggle(122, 82, 0)?;
    s.uni.toggle(123, 79, 0)?;
    s.uni.toggle(123, 82, 0)?;
    s.uni.toggle(125, 79, 0)?;
    s.uni.toggle(126, 79, 0)?;
    s.uni.toggle(126, 83, 0)?;
    s.uni.toggle(127, 80, 0)?;
    s.uni.toggle(127, 82, 0)?;
    s.uni.toggle(128, 81, 0)?;

    s.uni.toggle(131, 81, 0)?;
    s.uni.toggle(131, 82, 0)?;
    s.uni.toggle(132, 81, 0)?;
    s.uni.toggle(132, 82, 0)?;

    //Wall in player 0 area!
    let bw = 5; // buffer width

    // right side
    for row in (70-bw)..(83+bw+1) {
        s.uni.set_unchecked(132+bw, row, CellState::Wall);
    }

    // top side
    for col in (100-bw)..109 {
        s.uni.set_unchecked(col, 70-bw, CellState::Wall);
    }
    for col in 114..(132+bw+1) {
        s.uni.set_unchecked(col, 70-bw, CellState::Wall);
    }

    // left side
    for row in (70-bw)..(83+bw+1) {
        s.uni.set_unchecked(100-bw, row, CellState::Wall);
    }

    // bottom side
    for col in (100-bw)..120 {
        s.uni.set_unchecked(col, 83+bw, CellState::Wall);
    }
    for col in 125..(132+bw+1) {
        s.uni.set_unchecked(col, 83+bw, CellState::Wall);
    }

    //Wall in player 1!
    for row in 10..19 {
        s.uni.set_unchecked(25, row, CellState::Wall);
    }
    for col in 10..25 {
        s.uni.set_unchecked(col, 10, CellState::Wall);
    }
    for row in 11..23 {
        s.uni.set_unchecked(10, row, CellState::Wall);
    }
    for col in 11..26 {
        s.uni.set_unchecked(col, 22, CellState::Wall);
    }

    Ok(())
}


// Then we implement the `ggez::game::GameState` trait on it, which
// requires callbacks for creating the game state, updating it each
// frame, and drawing it.
//
// The `GameState` trait also contains callbacks for event handling
// that you can override if you wish, but the defaults are fine.
impl MainState {

    fn new(ctx: &mut Context) -> GameResult<MainState> {
        let universe_width_in_cells  = 256;
        let universe_height_in_cells = 120;
        let intro_universe_width_in_cells  = 256;
        let intro_universe_height_in_cells = 256;

        let mut config = config::Config::new();
        config.load_or_create_default().map_err(|e| {
            let msg = format!("Error while loading config: {:?}", e);
            GameError::FilesystemError(msg)
        })?;

        let mut vs = video::VideoSettings::new();
        graphics::set_resizable(ctx, true)?;

        /* TODO: delete this once we are sure resizable windows are OK.
            vs.gather_display_modes(ctx)?;
            vs.print_resolutions();
        */

        // On first-run, use default supported resolution
        let (w, h) = config.get_resolution();
        vs.set_resolution(ctx, video::Resolution{w, h}, true)?;

        let is_fullscreen = config.get().video.fullscreen;
        vs.is_fullscreen = is_fullscreen;
        vs.update_fullscreen(ctx)?;

        let intro_viewport = viewport::GridView::new(
            DEFAULT_ZOOM_LEVEL,
            intro_universe_width_in_cells,
            intro_universe_height_in_cells);

        let viewport = viewport::GridView::new(
            config.get().gameplay.zoom,
            universe_width_in_cells,
            universe_height_in_cells);

        let mut color_settings = ColorSettings {
            cell_colors: BTreeMap::new(),
            background:  *UNIVERSE_BG_COLOR,
        };
        color_settings.cell_colors.insert(CellState::Dead, *CELL_STATE_DEAD_COLOR);
        if GRID_DRAW_STYLE == DrawStyle::Line {
            // black background - for a "tetris-like" effect
            color_settings.cell_colors.insert(CellState::Alive(None), *CELL_STATE_BG_FILL_HOLLOW_COLOR);
        } else {
            // light background - default setting
            color_settings.cell_colors.insert(CellState::Alive(None), *CELL_STATE_BG_FILL_SOLID_COLOR);
        }
        color_settings.cell_colors.insert(CellState::Alive(Some(0)), *CELL_STATE_ALIVE_PLAYER_0_COLOR);  // 0 is red
        color_settings.cell_colors.insert(CellState::Alive(Some(1)), *CELL_STATE_ALIVE_PLAYER_1_COLOR);  // 1 is blue
        color_settings.cell_colors.insert(CellState::Wall, *CELL_STATE_WALL_COLOR);
        color_settings.cell_colors.insert(CellState::Fog, *CELL_STATE_FOG_COLOR);

        // Note: fixed-width fonts are required!
        let font = Font::new(ctx, path::Path::new("/telegrama_render.ttf"))
                    .map_err(|e| GameError::FilesystemError(format!("Could not load or find font. {:?}", e)))?;

        let bigbang =
        {
            // we're going to have to tear this all out when this becomes a real game
            let player0_writable = Region::new(100, 70, 34, 16);
            let player1_writable = Region::new(0, 0, 80, 80);

            let player0 = PlayerBuilder::new(player0_writable);
            let player1 = PlayerBuilder::new(player1_writable);
            let players = vec![player0, player1];

            BigBang::new()
            .width(universe_width_in_cells)
            .height(universe_height_in_cells)
            .server_mode(true) // TODO will change to false once we get server support up
                               // Currently 'client' is technically both client and server
            .history(HISTORY_SIZE)
            .fog_radius(FOG_RADIUS)
            .add_players(players)
            .birth()
        };

        let intro_universe =
        {
            let player = PlayerBuilder::new(Region::new(0, 0, 256, 256));
            BigBang::new()
                .width(intro_universe_width_in_cells)
                .height(intro_universe_height_in_cells)
                .fog_radius(100)
                .add_players(vec![player])
                .birth()
        };

        let mut config = config::Config::new();
        config.load_or_create_default().map_err(|e| {
            let msg = format!("Error while loading config: {:?}", e);
            GameError::ConfigError(msg)
        })?;

        let ui_layout = UILayout::new(ctx, &config, font.clone())?;

        // Update universe draw parameters for intro
        let intro_uni_draw_params = UniDrawParams {
            bg_color: graphics::BLACK,
            fg_color: graphics::BLACK,
            player_id: -1,
            draw_counter: true,
        };

        let mut s = MainState {
            screen_stack:        vec![Screen::Intro],
            system_font:         font.clone(),
            uni:                 bigbang.unwrap(),
            intro_uni:           intro_universe.unwrap(),
            first_gen_was_drawn: false,
            uni_draw_params:     intro_uni_draw_params,
            color_settings:      color_settings,
            running:             false,
            menu_sys:            menu::MenuSystem::new(font),
            video_settings:      vs,
            config:              config,
            viewport:            viewport,
            intro_viewport:      intro_viewport,
            inputs:              input::InputManager::new(),
            net_worker:          None,
            recvd_first_resize:  false,
            single_step:         false,
            arrow_input:         (0, 0),
            drag_draw:           None,
            insert_mode:         None,
            toggle_paused_game:  false,
            current_intro_duration:  0.0,
            ui_layout:           ui_layout,
        };

        init_patterns(&mut s).unwrap();

        init_title_screen(&mut s).unwrap();

        Ok(s)
    }
}

impl EventHandler for MainState {
    fn update(&mut self, ctx: &mut Context) -> GameResult<()> {
        let duration = timer::duration_to_f64(timer::delta(ctx)); // seconds

        self.receive_net_updates()?;

        let current_screen = match self.screen_stack.last() {
            Some(screen) => screen,
            None => panic!("Error in main thread update! Screen_stack is empty!"),
        };

        match current_screen {
            Screen::Intro => {
                // Any key should skip the intro
                if self.inputs.key_info.key.is_some() || (self.current_intro_duration > INTRO_DURATION) {
                    self.screen_stack.pop();
                    self.screen_stack.push(Screen::Menu);

                    // update universe draw params now that intro is gone
                    self.uni_draw_params = UniDrawParams {
                        bg_color: self.color_settings.get_color(None),
                        fg_color: self.color_settings.get_color(Some(CellState::Dead)),
                        player_id: 1, // Current player, TODO sync with Server's CLIENT ID
                        draw_counter: true,
                    };
                } else {
                    self.current_intro_duration += duration;

                    if self.current_intro_duration >= (INTRO_DURATION - INTRO_PAUSE_DURATION) {
                        self.intro_uni.next();
                    }
                }
            }
            Screen::Menu => {
                let mouse_point = self.inputs.mouse_info.position;
                let origin_point = self.inputs.mouse_info.down_position;

                let mouse_action = self.inputs.mouse_info.action;

                let left_mouse_click = mouse_action == Some(MouseAction::Click) &&
                    self.inputs.mouse_info.mousebutton == MouseButton::Left;

                let screen = self.get_current_screen();
                if let Some(layer) = LayoutManager::get_screen_layering(&mut self.ui_layout, screen) {
                    layer.on_hover(&mouse_point);

                    if let Some(action) = mouse_action {
                        if action == MouseAction::Drag {
                            layer.on_drag(&origin_point, &mouse_point);
                        }
                    }

                    if left_mouse_click {
<<<<<<< HEAD
                        // NEW! Create event for EmitEvent
                        let click_event = Event {
                            what: EventType::Click,
                            point: Some(mouse_point),
                            prev_point: None,
                            button: Some(self.inputs.mouse_info.mousebutton),
                        };
                        layer.emit(&click_event, ctx, &mut self.config).unwrap_or_else(|e| {
                            error!("Error from layer.emit on left click: {:?}", e);
                        });
                        if let Some( (ui_id, ui_action) ) = layer.on_click(&mouse_point) {
                            self.handle_ui_action(ctx, ui_id, ui_action).or_else(|e| -> UIResult<()> {
=======
                        if let Some( ui_action ) = layer.on_click(&mouse_point) {
                            self.handle_ui_action(ctx, ui_action).or_else(|e| -> UIResult<()> {
>>>>>>> 6ab98e1c
                                error!("Failed to handle UI action: {}", e);
                                Ok(())
                            }).unwrap();
                        }
                    }
                }

                self.update_main_menu_selection(ctx)?;
            }
            Screen::Run => {
                // TODO Disable FSP limit until we decide if we need it
                // while timer::check_update_time(ctx, FPS) {
                let mut textfield_under_focus = false;
                let id = self.ui_layout.chatbox_tf_id.clone();
                match TextField::widget_from_screen_and_id(&mut self.ui_layout, Screen::Run, &id) {
                    Ok(tf) => {
                        match tf.input_state {
                            Some(TextInputState::TextInputComplete) =>  {
                                textfield_under_focus = false;
                                self.handle_user_chat_complete(ctx);
                            }
                            Some(TextInputState::EnteringText) => {
                                textfield_under_focus = true;
                                tf.update(ctx)?;
                            },
                            None => {
                                textfield_under_focus = false;
                                tf.update(ctx)?;
                            },
                        }
                    }
                    Err(e) => {
                        error!("could not update Chatbox's text input state: {:?}", e);
                    }
                }

                if textfield_under_focus {
                    self.process_text_field_inputs();
                } else {
                    let result = self.process_running_inputs();
                    handle_error!(result,
                        UIError => |e| {
                            error!("Received UI Error from process_running_inputs(). {:?}", e);
                        },
                        else => |e| {
                            error!("Received unexpected error from process_running_inputs(). {:?}", e);
                        }
                    ).unwrap(); // OK to call unwrap here because there is an else match arm (all errors handled)
                }

                let keymods = self.inputs.key_info.modifier;
                let is_shift = keymods & KeyMods::SHIFT > KeyMods::default();

                // TODO: move this into process_running_inputs
                if self.inputs.mouse_info.mousebutton == MouseButton::Left {
                    let mouse_pos = self.inputs.mouse_info.position;

                    if let Some((ref grid, width, height)) = self.insert_mode {
                        // inserting a pattern
                        if self.inputs.mouse_info.action == Some(MouseAction::Click) {
                            if let Some(cell) = self.viewport.get_cell(mouse_pos) {
                                let insert_col = cell.col as isize - (width/2) as isize;
                                let insert_row = cell.row as isize - (height/2) as isize;
                                let dst_region = Region::new(insert_col, insert_row, width, height);
                                self.uni.copy_from_bit_grid(grid, dst_region, Some(CURRENT_PLAYER_ID));
                            }
                        }
                    } else {
                        // not inserting a pattern, just drawing single cells
                        match self.inputs.mouse_info.action {
                            Some(MouseAction::Click) => {
                                // release
                                self.drag_draw = None;
                            }
                            Some(MouseAction::Drag) => {
                                // hold + motion
                                if let Some(cell) = self.viewport.get_cell(mouse_pos) {
                                    // Only make dead cells alive
                                    if let Some(cell_state) = self.drag_draw {
                                        self.uni.set(cell.col, cell.row, cell_state, CURRENT_PLAYER_ID);
                                    }
                                }
                            }
                            Some(MouseAction::Held) => {
                                // depress, no move yet
                                if let Some(cell) = self.viewport.get_cell(mouse_pos) {
                                    if self.drag_draw.is_none() {
                                        self.drag_draw = self.uni.toggle(cell.col, cell.row, CURRENT_PLAYER_ID).ok();
                                    }
                                }
                            }
                            Some(MouseAction::DoubleClick) | None => {} // do nothing
                        }
                    }
                } else if is_shift && self.arrow_input != (0, 0) {
                    if let Some((ref mut grid, ref mut width, ref mut height)) = self.insert_mode {
                        let rotation = match self.arrow_input {
                            (-1, 0) => Some(Rotation::CCW),
                            ( 1, 0) => Some(Rotation::CW),
                            (0, 0) => unreachable!(),
                            _ => None,   // do nothing in this case
                        };
                        if let Some(rotation) = rotation {
                            grid.rotate(*width, *height, rotation).unwrap_or_else(|e| {
                                error!("Failed to rotate pattern {:?}: {:?}", rotation, e);
                            });
                            // reverse the stored width and height
                            let (new_width, new_height) = (*height, *width);
                            *width = new_width;
                            *height = new_height;
                        } else {
                            info!("Ignoring Shift-<Up/Down>");
                        }
                    }
                }


                let mouse_point = self.inputs.mouse_info.position;
                let screen = self.get_current_screen();

                if let Some(layer) = LayoutManager::get_screen_layering(&mut self.ui_layout, screen) {
                    layer.on_hover(&mouse_point);
                }

                if self.single_step {
                    self.running = false;
                }

                if self.first_gen_was_drawn && (self.running || self.single_step) {
                    self.uni.next();     // next generation
                    self.single_step = false;
                }

                if self.toggle_paused_game {
                    self.pause_or_resume_game();
                }

                if !is_shift {
                    // Arrow keys (but not Shift-<Arrow>!) move the player's view of the universe around
                    self.viewport.update(self.arrow_input);
                }
            }
            Screen::InRoom => {
                // TODO implement
                if let Some(_k) = self.inputs.key_info.key {
                    debug!("Leaving InRoom to ServerList");
                    self.screen_stack.pop(); // for testing, go back to main menu so we can get to the game
                }
            }
            Screen::ServerList => {
                if let Some(_k) = self.inputs.key_info.key {
                    debug!("Leaving ServerList to MainMenu");
                    self.screen_stack.pop(); // for testing, go back to main menu so we can get to the game
                }
                // TODO implement
             },
            Screen::Exit => {
               let _ = ggez::event::quit(ctx);
            }
        }

        self.post_update()?;

        Ok(())
    }

    fn draw(&mut self, ctx: &mut Context) -> GameResult<()> {
        graphics::clear(ctx, [0.0, 0.0, 0.0, 1.0].into());

        let current_screen = self.get_current_screen();

        match current_screen {
            Screen::Intro => {
                self.draw_intro(ctx).unwrap_or_else(|e| {
                    error!("Error from draw_intro: {}", e);
                });
            }
            Screen::Menu => {
                self.menu_sys.draw_menu(&self.video_settings, ctx, self.first_gen_was_drawn)?;
            }
            Screen::Run => {
                self.draw_universe(ctx).unwrap_or_else(|e| {
                    error!("Error from draw_universe: {}", e);
                });
            }
            Screen::InRoom => {
                ui::draw_text(ctx, self.system_font.clone(), *MENU_TEXT_COLOR, String::from("In Room"), &Point2::new(100.0, 100.0))?;
                // TODO
            }
            Screen::ServerList => {
                ui::draw_text(ctx, self.system_font.clone(), *MENU_TEXT_COLOR, String::from("Server List"), &Point2::new(100.0, 100.0))?;
                // TODO
             },
            Screen::Exit => {}
        }

        if let Some(layering) = LayoutManager::get_screen_layering(&mut self.ui_layout, current_screen) {
            layering.draw(ctx)?;
        }

        graphics::present(ctx)?;
        timer::yield_now();
        Ok(())
    }

    // Note about coordinates: x and y are "screen coordinates", with the origin at the top left of
    // the screen. x becomes more positive going from left to right, and y becomes more positive
    // going top to bottom.
    // Currently only allow one mouse button event at a time (e.g. left+right click not valid)
    fn mouse_button_down_event(&mut self, _ctx: &mut Context, button: MouseButton, x: f32, y: f32) {
        if self.inputs.mouse_info.mousebutton == MouseButton::Other(0) {
            self.inputs.mouse_info.mousebutton = button;
            self.inputs.mouse_info.down_timestamp = Some(Instant::now());
            self.inputs.mouse_info.action = Some(MouseAction::Held);
            self.inputs.mouse_info.position = Point2::new(x,y);
            self.inputs.mouse_info.down_position = Point2::new(x,y);

            if self.inputs.mouse_info.debug_print {
                debug!("{:?} Down", button);
            }
        }
    }

    fn mouse_motion_event(&mut self, _ctx: &mut Context, x: f32, y: f32, _dx: f32, _dy: f32) {
        self.inputs.mouse_info.position = Point2::new(x, y);

        // Check that a valid mouse button was held down (but no motion yet), or that we are already
        // dragging the mouse. If either case is true, update the action to reflect that the mouse
        // is being dragged around
        if self.inputs.mouse_info.mousebutton != MouseButton::Other(0)
            && (self.inputs.mouse_info.action == Some(MouseAction::Held) || self.inputs.mouse_info.action == Some(MouseAction::Drag)) {
            self.inputs.mouse_info.action = Some(MouseAction::Drag);

            if self.inputs.mouse_info.debug_print {
                debug!("Dragging {:?}, Current Position {:?}, Time Held: {:?}",
                    self.inputs.mouse_info.mousebutton,
                    self.inputs.mouse_info.position,
                    self.inputs.mouse_info.down_timestamp.unwrap().elapsed());
            }
        }
    }

    fn mouse_button_up_event(&mut self, _ctx: &mut Context, button: MouseButton, x: f32, y: f32) {
        // Register as a click if the same mouse button that clicked down is what triggered the event
        if self.inputs.mouse_info.mousebutton == button {
            self.inputs.mouse_info.action = Some(MouseAction::Click);
            self.inputs.mouse_info.position = Point2::new(x, y);

            if self.inputs.mouse_info.debug_print {
                debug!("Clicked {:?}, Current Position {:?}, Time Held: {:?}",
                    button,
                    (x, y),
                    self.inputs.mouse_info.down_timestamp.unwrap().elapsed());
            }
        }

        self.drag_draw = None;   // probably unnecessary because of state.left() check in mouse_motion_event
    }

    /// Vertical scroll:   (y, positive away from and negative toward the user)
    /// Horizontal scroll: (x, positive to the right and negative to the left)
    fn mouse_wheel_event(&mut self, _ctx: &mut Context, _x: f32, y: f32) {
        self.inputs.mouse_info.scroll_event = if y > 0.0 {
                Some(ScrollEvent::ScrollUp)
            } else if y < 0.0 {
                Some(ScrollEvent::ScrollDown)
            } else {
                None
            };

        if self.inputs.mouse_info.debug_print {
            debug!("Wheel Event {:?}", self.inputs.mouse_info.scroll_event);
        }
    }

    fn key_down_event(&mut self, _ctx: &mut Context, keycode: KeyCode, keymod: KeyMods, repeat: bool ) {
        let key_as_int32 = keycode as i32;

        // Winit's KeyCode definition has no perceptible ordering so I'm selectively defining what keys we'll accept...
        // for now at least
        if key_as_int32 < (KeyCode::Numlock as i32)
            || (key_as_int32 >= KeyCode::LAlt as i32 && key_as_int32 <= KeyCode::LWin as i32)
            || (key_as_int32 >= KeyCode::RAlt as i32 && key_as_int32 <= KeyCode::RWin as i32)
            || (key_as_int32 == KeyCode::Equals as i32 || key_as_int32 == KeyCode::Subtract as i32) {
            if self.inputs.key_info.key.is_none() {
                self.inputs.key_info.key = Some(keycode);
            }

            if self.inputs.key_info.key == Some(keycode) {
                self.inputs.key_info.repeating = repeat;
            }

            self.inputs.key_info.modifier = keymod;
        }

        if self.inputs.key_info.debug_print {
            debug!("Key_Down K: {:?}, M: {:?}, R: {}", self.inputs.key_info.key, self.inputs.key_info.modifier, self.inputs.key_info.repeating);
        }
    }

    fn key_up_event(&mut self, _ctx: &mut Context, _keycode: KeyCode, keymod: KeyMods) {
        // TODO: should probably only clear key if keycode matches key_info.key
        self.inputs.key_info.modifier &= !keymod;  // clear whatever modifier key was released
        self.inputs.key_info.key = None;
        self.inputs.key_info.repeating = false;

        if self.inputs.key_info.debug_print {
            debug!("Key_Up K: {:?}, M: {:?}, R: {}", self.inputs.key_info.key, self.inputs.key_info.modifier, self.inputs.key_info.repeating);
        }
    }

    fn text_input_event(&mut self, _ctx: &mut Context, character: char) {
        // Ignore control characters (like Esc or Del)./
        if character.is_control() {
            return;
        }

        let screen = self.get_current_screen();
        match LayoutManager::focused_textfield_mut(&mut self.ui_layout, screen) {
            Ok(tf) => tf.on_char(character),
            Err(e) => error!(concat!("Could not get layer's focused ",
                "textfield for {:?} during text input event: {:?}"), screen, e)
        }
    }

    fn resize_event(&mut self, ctx: &mut Context, width: f32, height: f32) {
        if !self.recvd_first_resize {
            // Work around apparent ggez bug -- bogus first resize_event
            debug!("IGNORING resize_event: {}, {}", width, height);
            self.recvd_first_resize = true;
            return;
        }
        debug!("resize_event: {}, {}", width, height);
        let new_rect = graphics::Rect::new(
            0.0,
            0.0,
            width,
            height,
        );
        if self.uni_draw_params.player_id < 0 {
            self.intro_viewport.set_size(width, height);
            self.center_intro_viewport(width, height);
        }
        graphics::set_screen_coordinates(ctx, new_rect).unwrap();
        self.viewport.set_size(width, height);
        if self.video_settings.is_fullscreen {
            debug!("not saving resolution to config because is_fullscreen is true");
        } else {
            self.config.set_resolution(width, height);
        }
        self.video_settings.set_resolution(ctx, video::Resolution{w: width, h: height}, false).unwrap();
    }

    fn quit_event(&mut self, _ctx: &mut Context) -> bool {
        println!("Got quit event!");
        let mut quit = false;
        let current_screen = match self.screen_stack.last() {
            Some(screen) => screen,
            None => panic!("Error in quit_event! Screen_stack is empty!"),
        };

        match current_screen {
            Screen::Run => {
                self.pause_or_resume_game();
            }
            Screen::Menu | Screen::InRoom | Screen::ServerList => {
                // This is currently handled in the menu processing state path as well
            }
            Screen::Exit => {
                quit = true;
            }
            _ => {}
        }

        if quit {
            self.cleanup();
        }

        !quit
    }

}


struct UniDrawParams {
    bg_color: Color,
    fg_color: Color,
    player_id: isize, // Player color >=0, Playerless < 0  // TODO: use Option<usize> instead
    draw_counter: bool,
}

impl MainState {

    fn draw_game_of_life(&self, ctx: &mut Context, universe: &Universe) -> Result<(), Box<dyn Error>> {

        let viewport = if self.uni_draw_params.player_id >= 0 {
            &self.viewport
        } else {
            // intro
            &self.intro_viewport
        };
        let viewport_rect = viewport.get_rect();

        // grid background
        let rectangle = graphics::Mesh::new_rectangle(ctx,
            GRID_DRAW_STYLE.to_draw_mode(),
            graphics::Rect::new(0.0, 0.0, viewport_rect.w, viewport_rect.h),
            self.uni_draw_params.bg_color)?;
        graphics::draw(ctx, &rectangle, DrawParam::new().dest(viewport_rect.point()))?;

        // grid foreground (dead cells)
        let full_rect = viewport.get_rect_from_origin();

        let image = graphics::Image::solid(ctx, 1u16, graphics::WHITE)?; // 1x1 square
        let mut main_spritebatch = graphics::spritebatch::SpriteBatch::new(image.clone());
        let mut overlay_spritebatch = graphics::spritebatch::SpriteBatch::new(image);

        // grid non-dead cells (walls, players, etc.)
        let visibility = if self.uni_draw_params.player_id >= 0 {
            Some(self.uni_draw_params.player_id as usize)
        } else {
            // used for random coloring in intro
            Some(0)
        };

        // TODO: call each_non_dead with visible region (add method to viewport)
        universe.each_non_dead_full(visibility, &mut |col, row, state| {
            let color = if self.uni_draw_params.player_id >= 0 {
                self.color_settings.get_color(Some(state))
            } else {
                self.color_settings.get_random_color()
            };

            if let Some(rect) = viewport.window_coords_from_game(viewport::Cell::new(col, row)) {
                let p = graphics::DrawParam::new()
                    .dest(Point2::new(rect.x, rect.y))
                    .scale(Vector2::new(rect.w, rect.h))
                    .color(color);

                main_spritebatch.add(p);
            }
        });

        // TODO: truncate if outside of writable region
        // TODO: move to new function
        if let Some((ref grid, width, height)) = self.insert_mode {
            let unwritable_flash_on =  timer::time_since_start(ctx).subsec_millis() % 250 < 125;  // 50% duty cycle, 250ms period

            if self.uni_draw_params.player_id < 0 {
                return Err(format!("Unexpected player ID {}", self.uni_draw_params.player_id).into());
            }
            let player_cell_state = CellState::Alive(Some(self.uni_draw_params.player_id as usize));
            let player_color = self.color_settings.get_color(Some(player_cell_state));
            if let Some(cursor_cell) = viewport.game_coords_from_window(self.inputs.mouse_info.position) {
                let (cursor_col, cursor_row) = (cursor_cell.col, cursor_cell.row);
                grid.each_set(|grid_col, grid_row| {
                    let col = (grid_col + cursor_col) as isize - width as isize/2;
                    let row = (grid_row + cursor_row) as isize - height as isize/2;
                    if col < 0 || row < 0 {
                        // out of range
                        return;
                    }
                    let (col, row) = (col as usize, row as usize);
                    if let Some(rect) = viewport.window_coords_from_game(viewport::Cell::new(col, row)) {
                        let mut color = player_color;
                        // only error is due to player_id out of range, so unwrap OK here
                        if !self.uni.writable(col, row, self.uni_draw_params.player_id as usize).unwrap() {
                            // not writable, so draw flashing red cells
                            if unwritable_flash_on {
                                color = *constants::colors::INSERT_PATTERN_UNWRITABLE;
                            } else {
                                return;
                            }
                        }
                        color.a = 0.5;  // semi-transparent since this is an overlay
                        let p = graphics::DrawParam::new()
                            .dest(Point2::new(rect.x, rect.y))
                            .scale(Vector2::new(rect.w, rect.h))
                            .color(color);

                        overlay_spritebatch.add(p);
                    }
                });
            }
        }

        if let Some(clipped_rect) = ui::intersection(full_rect, viewport_rect) {
            let origin = graphics::DrawParam::new().dest(Point2::new(0.0, 0.0));
            let rectangle = graphics::Mesh::new_rectangle(ctx, GRID_DRAW_STYLE.to_draw_mode(), clipped_rect,
                                                          self.uni_draw_params.fg_color)?;

            graphics::draw(ctx, &rectangle, origin)?;
            graphics::draw(ctx, &main_spritebatch, origin)?;
            graphics::draw(ctx, &overlay_spritebatch, origin)?;
        }

        // TODO: see if we need to do this
        main_spritebatch.clear();
        overlay_spritebatch.clear();

        ////////// draw generation counter
        if self.uni_draw_params.draw_counter {
            let gen_counter = universe.latest_gen().to_string();
            ui::draw_text(ctx, self.system_font.clone(), *GEN_COUNTER_COLOR, gen_counter, &Point2::new(0.0, 0.0))?;
        }

        Ok(())
    }

    fn center_intro_viewport(&mut self, win_width: f32, win_height: f32) {
        let grid_width = self.intro_viewport.grid_width();
        let grid_height = self.intro_viewport.grid_height();
        let target_center_x = win_width/2.0 - grid_width/2.0;
        let target_center_y = win_height/2.0 - grid_height/2.0;
        self.intro_viewport.set_origin(Point2::new(target_center_x, target_center_y));
    }

    fn draw_intro(&mut self, ctx: &mut Context) -> Result<(), Box<dyn Error>> {
        self.draw_game_of_life(ctx, &self.intro_uni)
    }

    fn draw_universe(&mut self, ctx: &mut Context) -> Result<(), Box<dyn Error>> {
        self.first_gen_was_drawn = true;
        self.draw_game_of_life(ctx, &self.uni)
    }

    fn pause_or_resume_game(&mut self) {
        let cur_menu_state = self.menu_sys.menu_state;
        let current_screen = match self.screen_stack.last() {
            Some(screen) => screen,
            None => panic!("Error in key_down_event! Screen_stack is empty!"),
        };

        match current_screen {
            Screen::Menu => {
                if cur_menu_state == menu::MenuState::MainMenu {
                    self.screen_stack.push(Screen::Run);
                    self.running = true;
                }
            }
            Screen::Run => {
                self.screen_stack.pop();
                self.menu_sys.menu_state = menu::MenuState::MainMenu;
                self.running = false;
            }
            _ => unimplemented!()
        }

        self.toggle_paused_game = false;
    }

    /// Handles keyboard and mouse input stored in `self.inputs` by the ggez callbacks. This is
    /// called from update() when we are in the Run screen, and the focus is not captured by, for
    /// example, a text dialog.
    fn process_running_inputs(&mut self) -> Result<(), Box<dyn Error>> {
        let keycode;

        if let Some(k) = self.inputs.key_info.key {
            keycode = k;
        } else {
            return Ok(());
        }

        match keycode {
            KeyCode::Key1 => {
                // pressing 1 clears selection
                self.insert_mode = None;
            }
            k if k >= KeyCode::Key2 && k <= KeyCode::Key0 => {
                // select a pattern
                let grid_info_result = self.bit_pattern_from_char(keycode);
                let grid_info = handle_error!{grid_info_result -> (BitGrid, usize, usize),
                    ConwayError => |e| {
                        return Err(format!("Invalid pattern bound to keycode {:?}: {}", keycode, e).into())
                    }
                }?;
                self.insert_mode = Some(grid_info);
                return Ok(());
            }
            KeyCode::Return => {
                let id = self.ui_layout.chatbox_tf_id.clone();
                match TextField::widget_from_screen_and_id(&mut self.ui_layout, Screen::Run, &id) {
                    Ok(tf) => {
                        if tf.input_state.is_none() {
                            if let Some(layer) = LayoutManager::get_screen_layering(&mut self.ui_layout, Screen::Run) {
                                layer.enter_focus(&id)?;
                            }
                        }
                    }
                    Err(e) => {
                        error!("Could not get Chatbox's textfield while processing key inputs: {:?}", e);
                    }
                }
            }
            KeyCode::R => {
                if !self.inputs.key_info.repeating {
                    self.running = !self.running;
                }
            }
            KeyCode::Space => {
                self.single_step = true;
            }
            KeyCode::Up => {
                self.arrow_input = (0, -1);
            }
            KeyCode::Down => {
                self.arrow_input = (0, 1);
            }
            KeyCode::Left => {
                self.arrow_input = (-1, 0);
            }
            KeyCode::Right => {
                self.arrow_input = (1, 0);
            }
            KeyCode::Add | KeyCode::Equals => {
                self.viewport.adjust_zoom_level(viewport::ZoomDirection::ZoomIn);
                let cell_size = self.viewport.get_cell_size();
                self.config.modify(|settings| {
                    settings.gameplay.zoom = cell_size;
                });
            }
            KeyCode::Minus | KeyCode::Subtract => {
                self.viewport.adjust_zoom_level(viewport::ZoomDirection::ZoomOut);
                let cell_size = self.viewport.get_cell_size();
                self.config.modify(|settings| {
                    settings.gameplay.zoom = cell_size;
                });
            }
            KeyCode::D => {
                // TODO: do something with this debug code
                let visibility = None;  // can also do Some(player_id)
                let pat = self.uni.to_pattern(visibility);
                println!("PATTERN DUMP:\n{}", pat.0);
            }
            KeyCode::Escape => {
                self.toggle_paused_game = true;
            }
            _ => {
                println!("Unrecognized keycode {:?}", keycode);
            }
        }
        Ok(())
    }

    fn process_menu_inputs(&mut self) {
        let keycode;

        if let Some(k) = self.inputs.key_info.key {
            keycode = k;
        } else {
            return;
        }

        match keycode {
            KeyCode::Up => {
                self.arrow_input = (0, -1);
            }
            KeyCode::Down => {
                self.arrow_input = (0, 1);
            }
            KeyCode::Left => {
                self.arrow_input = (-1, 0);
            }
            KeyCode::Right => {
                self.arrow_input = (1, 0);
            }
            _ => {}
        }
    }

    fn process_text_field_inputs(&mut self) {
        let keycode;

        if let Some(k) = self.inputs.key_info.key {
            keycode = k;
        } else {
            return;
        }

        let screen = self.get_current_screen();

        match keycode {
            KeyCode::Escape => {
                if let Some(layer) = LayoutManager::get_screen_layering(&mut self.ui_layout, screen) {
                    layer.exit_focus();
                }
            }
            KeyCode::Return | KeyCode::Back | KeyCode::Delete | KeyCode::Left | KeyCode::Right | KeyCode::Home | KeyCode::End => {
                match LayoutManager::focused_textfield_mut(&mut self.ui_layout, screen) {
                    Ok(tf) => tf.on_keycode(keycode),
                    Err(e) => error!("Could not get focused textfield for {:?}
                                      during process text field inputs: {:?}", screen, e)
                }
            }
            _ => {} // do nothing for now
        }
    }

    fn update_main_menu_selection(&mut self, ctx: &mut Context) -> GameResult<()> {
        self.process_menu_inputs();

        ////////////////////////////////////////
        //// Directional Key / Menu movement
        ////////////////////////////////////////
        if self.arrow_input != (0,0) && self.inputs.key_info.key.is_some() {
            // move selection accordingly
            let (_,y) = self.arrow_input;
            {
                let container = self.menu_sys.get_menu_container_mut();
                let mainmenu_md = container.get_metadata();
                mainmenu_md.adjust_index(y);
            }
            self.menu_sys.get_controls().set_menu_key_pressed(true);
        }
        else {
            /////////////////////////
            //// Non-Arrow key was pressed
            //////////////////////////
            if let Some(k) = self.inputs.key_info.key {
                let escape_key_pressed = k == KeyCode::Escape && !self.inputs.key_info.repeating;
                let return_key_pressed = k == KeyCode::Return && !self.inputs.key_info.repeating;

                if !escape_key_pressed && !return_key_pressed {
                    return Ok(());
                }

                let mut id = {
                    let container = self.menu_sys.get_menu_container();
                    let index = container.get_menu_item_index();
                    let menu_item_list = container.get_menu_item_list();
                    let menu_item = menu_item_list.get(index).unwrap();
                    menu_item.id
                };

                if escape_key_pressed {
                    id = menu::MenuItemIdentifier::ReturnToPreviousMenu;
                }

                match self.menu_sys.menu_state {
                    menu::MenuState::MainMenu => {
                        if !escape_key_pressed {
                            match id {
                                menu::MenuItemIdentifier::Connect => {
                                    if self.net_worker.is_some() {
                                        info!("already connected! Reconnecting...");
                                    }
                                    let mut net_worker = network::ConwaysteNetWorker::new();
                                    net_worker.connect(self.config.get().user.name.clone());
                                    info!("Connecting...");
                                    self.net_worker = Some(net_worker);

                                }
                                menu::MenuItemIdentifier::StartGame => {
                                    self.pause_or_resume_game();
                                }
                                menu::MenuItemIdentifier::ExitGame => {
                                    self.screen_stack.push(Screen::Exit);
                                }
                                menu::MenuItemIdentifier::Options => {
                                    self.menu_sys.menu_state = menu::MenuState::Options;
                                }
                                _ => {}
                            }
                        }
                    }
                    menu::MenuState::Options => {
                        match id {
                            menu::MenuItemIdentifier::VideoSettings => {
                                if !escape_key_pressed {
                                    self.menu_sys.menu_state = menu::MenuState::Video;
                                }
                            }
                            menu::MenuItemIdentifier::AudioSettings => {
                                if !escape_key_pressed {
                                    self.menu_sys.menu_state = menu::MenuState::Audio;
                                }
                            }
                            menu::MenuItemIdentifier::GameplaySettings => {
                                if !escape_key_pressed {
                                    self.menu_sys.menu_state = menu::MenuState::Gameplay;
                                }
                            }
                            menu::MenuItemIdentifier::ReturnToPreviousMenu => {
                                    self.menu_sys.menu_state = menu::MenuState::MainMenu;
                            }
                            _ => {}
                        }
                    }
                    menu::MenuState::Audio => {
                        match id {
                            menu::MenuItemIdentifier::ReturnToPreviousMenu => {
                                self.menu_sys.menu_state = menu::MenuState::Options;
                            }
                            _ => {
                                if !escape_key_pressed { }
                            }
                        }
                    }
                    menu::MenuState::Gameplay => {
                        match id {
                            menu::MenuItemIdentifier::ReturnToPreviousMenu => {
                                self.menu_sys.menu_state = menu::MenuState::Options;
                            }
                            _ => {
                                if !escape_key_pressed { }
                            }
                        }
                    }
                    menu::MenuState::Video => {
                        match id {
                            menu::MenuItemIdentifier::ReturnToPreviousMenu => {
                                self.menu_sys.menu_state = menu::MenuState::Options;
                            }
                            menu::MenuItemIdentifier::Fullscreen => {
                                if !escape_key_pressed {
                                    // toggle
                                    let is_fullscreen = !self.video_settings.is_fullscreen;
                                    self.video_settings.is_fullscreen = is_fullscreen;
                                    // actually update screen based on what we toggled
                                    self.video_settings.update_fullscreen(ctx).unwrap(); // TODO: rollback if fail
                                    // save to persistent config storage
                                    self.config.modify(|settings| {
                                        settings.video.fullscreen = is_fullscreen;
                                    });
                                }
                            }
                            menu::MenuItemIdentifier::Resolution => {
                                // NO-OP; menu item is effectively read-only
                                /*
                                if !escape_key_pressed {
                                    self.video_settings.advance_to_next_resolution(ctx);

                                    // Update the configuration file and resize the viewing
                                    // screen
                                    let (w,h) = self.video_settings.get_resolution();
                                    self.config.set_resolution(w, h);
                                    self.viewport.set_size(w, h);
                                }
                                */
                            }
                            _ => {}
                        }
                    }
                }
            }
        }
        Ok(())
    }

    // update
    fn receive_net_updates(&mut self) -> GameResult<()> {
        if self.net_worker.is_none() {
            return Ok(());
        }

        let mut incoming_messages = vec![];

        let net_worker = self.net_worker.as_mut().unwrap();
        for e in net_worker.try_receive().into_iter() {
            match e {
                NetwaysteEvent::LoggedIn(server_version) => {
                    info!("Logged in! Server version: v{}", server_version);
                    self.screen_stack.push(Screen::ServerList); // XXX
                    // do other stuff
                    net_worker.try_send(NetwaysteEvent::List);
                    net_worker.try_send(NetwaysteEvent::JoinRoom("room".to_owned()));
                }
                NetwaysteEvent::JoinedRoom(room_name) => {
                    println!("Joined Room: {}", room_name);
                    self.screen_stack.push(Screen::InRoom); // XXX
                }
                NetwaysteEvent::PlayerList(list) => {
                    println!("PlayerList: {:?}",list);
                }
                NetwaysteEvent::RoomList(list) => {
                    println!("RoomList: {:?}",list);
                }
                NetwaysteEvent::UniverseUpdate => {
                    println!("Universe update");
                }
                NetwaysteEvent::ChatMessages(msgs) => {
                    for m in msgs {
                        let msg = format!("{}: {}", m.0, m.1);
                        println!("{:?}", m); // print to stdout for dbg

                        incoming_messages.push(msg);
                    }
                }
                NetwaysteEvent::LeftRoom => {
                    println!("Left Room");
                }
                NetwaysteEvent::BadRequest(error) => {
                    println!("Server responded with Bad Request: {:?}", error);
                }
                NetwaysteEvent::ServerError(error) => {
                    println!("Server encountered an error: {:?}", error);
                }
                _ => {
                    panic!("Development panic: Unexpected NetwaysteEvent during netwayste receive update: {:?}", e);
                }
            }
        }

        let id = self.ui_layout.chatbox_tf_id.clone();
        for msg in incoming_messages {
            match Chatbox::widget_from_screen_and_id(&mut self.ui_layout, Screen::Run, &id) {
                Ok(cb) => cb.add_message(msg),
                Err(e) => error!("Could not add mesasge to Chatbox on network message receive: {:?}", e)
            }
        }

        Ok(())
    }

    fn post_update(&mut self) -> GameResult<()> {
        if let Some(action) = self.inputs.mouse_info.action {
            match action {
                MouseAction::Click => {
                    self.inputs.mouse_info.down_timestamp = None;
                    self.inputs.mouse_info.action = None;
                    self.inputs.mouse_info.mousebutton = MouseButton::Other(0);
                    self.inputs.mouse_info.down_position = Point2::new(0.0, 0.0);
                }
                MouseAction::Drag | MouseAction::Held | MouseAction::DoubleClick => {}
            }
        }
        self.inputs.mouse_info.scroll_event = None;

        if self.inputs.key_info.key.is_some() {
            self.inputs.key_info.key = None;
        }

        self.arrow_input = (0, 0);

        // Flush config
        self.config.flush().map_err(|e| {
            GameError::FilesystemError(format!("Error while flushing config: {:?}", e))
        })?;

        Ok(())
    }

    // Clean up before we quit
    fn cleanup(&mut self) {
        if self.config.is_dirty() {
            self.config.force_flush().unwrap_or_else(|e| {
                error!("Failed to flush config on exit: {:?}", e);
            });
        }
    }

    fn handle_ui_action(&mut self, ctx: &mut Context, action: UIAction) -> UIResult<()> {
        match action {
            UIAction::ScreenTransition(s) => {
                self.screen_stack.push(s);
            }
            UIAction::Toggle(enabled) => {
                self.config.modify(|settings| {
                    settings.video.fullscreen = enabled;
                });
                self.video_settings.is_fullscreen = enabled;
                self.video_settings.update_fullscreen(ctx).unwrap(); // TODO: need ConwaysteError variant
            }
            _ => {
                return Err(Box::new(UIError::InvalidAction{
                    reason: format!("Action: {:?}", action)
                }));
            }
        }

        Ok(())
    }

    fn handle_user_chat_complete(&mut self, _ctx: &mut Context) {
        let username = self.config.get().user.name.clone();
        let mut msg = String::new();
        let id = self.ui_layout.chatbox_tf_id.clone();

        match TextField::widget_from_screen_and_id(&mut self.ui_layout, Screen::Run, &id) {
            Ok(tf) => {
                if let Some(m) = tf.text() {
                    msg = format!("{}: {}", username, m);
                }
                tf.input_state = None;
                tf.clear();
            }
            Err(e) => {
                error!("Could not access Chatbox's text entry field on user input complete: {:?}", e);
            }
        }

        if !msg.is_empty() {
            let id = self.ui_layout.chatbox_id.clone();
            match Chatbox::widget_from_screen_and_id(&mut self.ui_layout, Screen::Run, &id) {
                Ok(cb) => {
                    cb.add_message(msg.clone());

                    if let Some(ref mut netwayste) = self.net_worker {
                        netwayste.try_send(NetwaysteEvent::ChatMessage(msg));
                    }
                }
                Err(e) => {
                    error!("Could not add message to Chatbox on user input complete: {:?}", e);
                }
            }
        }
    }

    fn get_current_screen(&self) -> Screen {
        match self.screen_stack.last() {
            Some(screen) => *screen,
            None => panic!("Error in main thread draw! Screen_stack is empty!"),
        }
    }

    /// This takes a keyboard code and returns a `Result` whose Ok value is a `(BitGrid, width,
    /// height)` tuple.
    ///
    /// # Errors
    ///
    /// This will return an error if the selected RLE pattern is invalid.
    fn bit_pattern_from_char(&self, keycode: KeyCode) -> Result<(BitGrid, usize, usize), Box<dyn Error>> {
        let gameplay = &self.config.get().gameplay;
        let rle_str = match keycode {
            KeyCode::Key2 => &gameplay.pattern2,
            KeyCode::Key3 => &gameplay.pattern3,
            KeyCode::Key4 => &gameplay.pattern4,
            KeyCode::Key5 => &gameplay.pattern5,
            KeyCode::Key6 => &gameplay.pattern6,
            KeyCode::Key7 => &gameplay.pattern7,
            KeyCode::Key8 => &gameplay.pattern8,
            KeyCode::Key9 => &gameplay.pattern9,
            KeyCode::Key0 => &gameplay.pattern0,
            _ => "", // unexpected
        };
        let pat = Pattern(rle_str.to_owned());
        let (width, height) = pat.calc_size()?;  // calc_size will fail on invalid RLE -- return it
        let grid = pat.to_new_bit_grid(width, height)?;
        Ok((grid, width, height))
    }

}

enum Orientation {
    Vertical,
    Horizontal,
    Diagonal
}

// Toggle a horizontal, vertical, or diagonal line, as player with index 0. This is only used for
// the intro currently. Part or all of the line can be outside of the Universe; if this is the
// case, only the parts inside the Universe are toggled.
fn toggle_line(s: &mut MainState, orientation: Orientation, col: isize, row: isize, width: isize, height: isize) {
    let player_id = 0;   // hardcode player ID, since this is just for the intro
    match orientation {
        Orientation::Vertical => {
            for r in row..(height + row) {
                if col < 0 || r < 0 { continue }
                let _ = s.intro_uni.toggle(col as usize, r as usize, player_id);  // `let _ =`, because we don't care about errors
            }
        }
        Orientation::Horizontal => {
            for c in col..(width + col) {
                if c < 0 || row < 0 { continue }
                let _ = s.intro_uni.toggle(c as usize, row as usize, player_id);
            }
        }
        Orientation::Diagonal => {
            for x in 0..(width - 1) {
                let c: isize = col+x;
                let r: isize = row+x;
                if c < 0 || r < 0 { continue; }
                let _ = s.intro_uni.toggle(c as usize, r as usize, player_id);
            }
        }
    }
}

// TODO: this should really have "intro" in its name!
fn init_title_screen(s: &mut MainState) -> Result<(), ()> {

    // 1) Calculate width and height of rectangle which represents the intro logo
    // 2) Determine height and width of the window
    // 3) Center it
    // 4) get offset for row and column to draw at

    let player_id = 0;   // hardcoded for this intro

    let letter_width = 5;
    let letter_height = 6;

    // 9 letters; account for width and spacing
    let logo_width = 9*5 + 9*5;
    let logo_height = letter_height;

    let uni_width = s.intro_uni.width() as isize;
    let uni_height = s.intro_uni.height() as isize;

    let mut offset_col = uni_width/2  - logo_width/2;
    let     offset_row = uni_height/2 - logo_height/2;

    let toggle = |s_: &mut MainState, col: isize, row: isize| {
        if col >= 0 || row >= 0 {
            let _ = s_.intro_uni.toggle(col as usize, row as usize, player_id); // we don't care if an error is returned
        }
    };

    // C
    toggle_line(s, Orientation::Horizontal, offset_col, offset_row, letter_width,letter_height);
    toggle_line(s, Orientation::Vertical, offset_col, offset_row+1, letter_width,letter_height);
    toggle_line(s, Orientation::Horizontal, offset_col+1, offset_row+letter_height, letter_width-1,letter_height);

    offset_col += 2*letter_width;

    // O
    toggle_line(s, Orientation::Horizontal, offset_col, offset_row, letter_width,letter_height);
    toggle_line(s, Orientation::Vertical, offset_col, offset_row+1, letter_width,letter_height);
    toggle_line(s, Orientation::Horizontal, offset_col+1, offset_row+letter_height, letter_width-1,letter_height);
    toggle_line(s, Orientation::Vertical, offset_col+letter_width-1, offset_row+1, letter_width,letter_height-1);

    offset_col += 2*letter_width;

    // N
    toggle_line(s, Orientation::Vertical, offset_col, offset_row, letter_width,letter_height+1);
    toggle_line(s, Orientation::Vertical, offset_col+letter_width, offset_row, letter_width,letter_height+1);
    toggle_line(s, Orientation::Diagonal, offset_col+1, offset_row+1, letter_width,letter_height);

    offset_col += 2*letter_width;

    // W
    toggle_line(s, Orientation::Vertical, offset_col, offset_row, letter_width,letter_height);
    toggle_line(s, Orientation::Vertical, offset_col+letter_width, offset_row, letter_width,letter_height+1);
    toggle_line(s, Orientation::Horizontal, offset_col, offset_row+letter_height, letter_width,letter_height);
    toggle(s, offset_col+letter_width/2, offset_row+letter_height-1);
    toggle(s, offset_col+letter_width/2, offset_row+letter_height-2);
    toggle(s, offset_col+letter_width/2+1, offset_row+letter_height-1);
    toggle(s, offset_col+letter_width/2+1, offset_row+letter_height-2);

    offset_col += 2*letter_width;

    // A
    toggle_line(s, Orientation::Vertical, offset_col, offset_row+1, letter_width,letter_height);
    toggle_line(s, Orientation::Vertical, offset_col+letter_width, offset_row, letter_width,letter_height+1);
    toggle_line(s, Orientation::Horizontal, offset_col, offset_row, letter_width,letter_height);
    toggle_line(s, Orientation::Horizontal, offset_col+1, offset_row+letter_height/2, letter_width-1,letter_height);

    offset_col += 2*letter_width;

    // Y
    toggle(s, offset_col, offset_row);
    toggle(s, offset_col, offset_row+1);
    toggle(s, offset_col, offset_row+2);
    toggle(s, offset_col+letter_height, offset_row);
    toggle(s, offset_col+letter_height, offset_row+1);
    toggle(s, offset_col+letter_height, offset_row+2);
    toggle_line(s, Orientation::Vertical, offset_col+letter_height/2, offset_row+letter_width/2+2, letter_width,letter_height-3);
    toggle_line(s, Orientation::Horizontal, offset_col, offset_row+letter_height/2, letter_width+2,letter_height-1);

    offset_col += 2*letter_width;

    // S
    toggle_line(s, Orientation::Horizontal, offset_col, offset_row, letter_width,letter_height);
    toggle_line(s, Orientation::Horizontal, offset_col, offset_row+letter_height, letter_width,letter_height);
    toggle_line(s, Orientation::Horizontal, offset_col, offset_row+letter_height/2, letter_width,letter_height);
    toggle(s, offset_col, offset_row+1);
    toggle(s, offset_col, offset_row+2);
    toggle(s, offset_col+letter_width-1, offset_row+4);
    toggle(s, offset_col+letter_width-1, offset_row+5);

    offset_col += 2*letter_width;

    // T
    toggle_line(s, Orientation::Horizontal, offset_col, offset_row, letter_width,letter_height);
    toggle_line(s, Orientation::Vertical, offset_col+letter_width/2, offset_row+1, letter_width,letter_height);

    offset_col += 2*letter_width;

    // E
    toggle_line(s, Orientation::Horizontal, offset_col, offset_row, letter_width,letter_height);
    toggle_line(s, Orientation::Vertical, offset_col, offset_row+1, letter_width,letter_height);
    toggle_line(s, Orientation::Horizontal, offset_col+1, offset_row+letter_height, letter_width-1,letter_height);
    toggle_line(s, Orientation::Horizontal, offset_col+1, offset_row+letter_height/2, letter_width-2,letter_height);

    Ok(())
}



// Now our main function, which does three things:
//
// * First, create a new `ggez::conf::Conf`
// object which contains configuration info on things such
// as screen resolution and window title,
// * Second, create a `ggez::game::Game` object which will
// do the work of creating our MainState and running our game,
// * then just call `game.run()` which runs the `Game` mainloop.
pub fn main() {
    env_logger::Builder::new()
        .format(|buf, record| {
            writeln!(buf,
                "{} [{:5}] - {}",
                Local::now().format("%a %Y-%m-%d %H:%M:%S%.6f"),
                record.level(),
                record.args(),
            )
        })
        .filter(None, LevelFilter::Trace)
        .filter(Some("futures"), LevelFilter::Off)
        .filter(Some("tokio_core"), LevelFilter::Off)
        .filter(Some("tokio_reactor"), LevelFilter::Off)
        .filter(Some("conway"), LevelFilter::Off)
        .filter(Some("ggez"), LevelFilter::Off)
        .filter(Some("gfx_device_gl"), LevelFilter::Off)
        .init();

    color_backtrace::install();

    let mut cb = ContextBuilder::new("conwayste", "Aaronm04|Manghi")
        .window_setup(conf::WindowSetup::default()
                      .title(format!("{} {} {}", "💥 conwayste", version!().to_owned(),"💥").as_str())
                      .icon("//conwayste.ico")
                      .vsync(true)
                      )
        .window_mode(conf::WindowMode::default()
                      .dimensions(DEFAULT_SCREEN_WIDTH, DEFAULT_SCREEN_HEIGHT)
                      .resizable(false)
                     );

    if let Ok(manifest_dir) = env::var("CARGO_MANIFEST_DIR") {
        let mut path = path::PathBuf::from(manifest_dir);
        path.push("resources");
        println!("Adding path {:?}", path);
        cb = cb.add_resource_path(path);
    } else {
        println!("Not building from cargo? Okie dokie.");
    }

    let (ctx, events_loop) = &mut cb.build().unwrap_or_else(|e| {
        error!("ContextBuilter failed: {:?}", e);
        std::process::exit(1);
    });

    match MainState::new(ctx) {
        Err(e) => {
            println!("Could not load Conwayste!");
            println!("Error: {}", e);
        }
        Ok(ref mut game) => {
            let result = run(ctx, events_loop, game);
            if let Err(e) = result {
                println!("Error encountered while running game: {}", e);
            } else {
                println!("Game exited cleanly.");
            }
        }
    }
}<|MERGE_RESOLUTION|>--- conflicted
+++ resolved
@@ -90,12 +90,8 @@
     UIError,
     UIResult,
     Widget,
-<<<<<<< HEAD
-    WidgetID,
     Event,
     EventType,
-=======
->>>>>>> 6ab98e1c
 };
 use uilayout::UILayout;
 use uimanager::LayoutManager;
@@ -492,7 +488,6 @@
                     }
 
                     if left_mouse_click {
-<<<<<<< HEAD
                         // NEW! Create event for EmitEvent
                         let click_event = Event {
                             what: EventType::Click,
@@ -503,12 +498,8 @@
                         layer.emit(&click_event, ctx, &mut self.config).unwrap_or_else(|e| {
                             error!("Error from layer.emit on left click: {:?}", e);
                         });
-                        if let Some( (ui_id, ui_action) ) = layer.on_click(&mouse_point) {
-                            self.handle_ui_action(ctx, ui_id, ui_action).or_else(|e| -> UIResult<()> {
-=======
                         if let Some( ui_action ) = layer.on_click(&mouse_point) {
                             self.handle_ui_action(ctx, ui_action).or_else(|e| -> UIResult<()> {
->>>>>>> 6ab98e1c
                                 error!("Failed to handle UI action: {}", e);
                                 Ok(())
                             }).unwrap();
