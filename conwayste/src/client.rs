/*  Copyright 2017-2019 the Conwayste Developers.
 *
 *  This file is part of conwayste.
 *
 *  conwayste is free software: you can redistribute it and/or modify
 *  it under the terms of the GNU General Public License as published by
 *  the Free Software Foundation, either version 3 of the License, or
 *  (at your option) any later version.
 *
 *  conwayste is distributed in the hope that it will be useful,
 *  but WITHOUT ANY WARRANTY; without even the implied warranty of
 *  MERCHANTABILITY or FITNESS FOR A PARTICULAR PURPOSE.  See the
 *  GNU General Public License for more details.
 *
 *  You should have received a copy of the GNU General Public License
 *  along with conwayste.  If not, see
 *  <http://www.gnu.org/licenses/>. */

extern crate conway;
#[macro_use] extern crate custom_error;
#[macro_use] extern crate downcast_rs;
extern crate env_logger;
extern crate ggez;
#[macro_use] extern crate log;
#[macro_use] extern crate serde;
#[macro_use] extern crate version;
extern crate rand;
extern crate color_backtrace;
#[macro_use] extern crate lazy_static;
extern crate chromatica;

mod config;
mod constants;
mod error;
mod input;
mod menu;
mod network;
mod ui;
mod uimanager;
mod video;
mod viewport;

use chrono::Local;
use chromatica::css;
use log::LevelFilter;

use conway::universe::{BigBang, Universe, CellState, Region, PlayerBuilder};
use conway::grids::CharGrid;
use conway::rle::Pattern;
use conway::ConwayResult;

use netwayste::net::NetwaysteEvent;

use ggez::conf;
use ggez::event::*;
use ggez::{GameError, GameResult, Context, ContextBuilder};
use ggez::graphics::{self, Rect, Color, DrawParam, Font};
use ggez::nalgebra::{Point2, Vector2};
use ggez::timer;

use std::env;
use std::io::Write; // For env logger
use std::path;
use std::collections::{BTreeMap, HashMap};
use std::rc::Rc;
use std::time::Instant;

use constants::{
    CURRENT_PLAYER_ID,
    DEFAULT_SCREEN_HEIGHT,
    DEFAULT_SCREEN_WIDTH,
    DEFAULT_ZOOM_LEVEL,
    DrawStyle,
    FOG_RADIUS,
    GRID_DRAW_STYLE,
    HISTORY_SIZE,
    INTRO_DURATION,
    INTRO_PAUSE_DURATION,
};
use input::{MouseAction, ScrollEvent};
use error::{ConwaysteResult, ConwaysteError::*};
use viewport::Cell;
use ui::{
    Layer,
    ToggleState,
    Screen,
    TextInputState,
    UIAction,
    Widget,
    WidgetID,
};
use uimanager::UIManager;

// All game state
struct MainState {
    system_font:         Rc<Font>,
    screen_stack:        Vec<Screen>,       // Where are we in the game (Intro/Menu Main/Running..)
    uni:                 Universe,          // Things alive and moving here
    intro_uni:           Universe,
    first_gen_was_drawn: bool,              // The purpose of this is to inhibit gen calc until the first draw
    color_settings:      ColorSettings,
    uni_draw_params:     UniDrawParams,
    running:             bool,
    menu_sys:            menu::MenuSystem,
    video_settings:      video::VideoSettings,
    config:              config::Config,
<<<<<<< HEAD
    viewport:            viewport::Viewport,
    intro_viewport:      viewport::Viewport,
    inputs:              input::InputManager,
=======
    viewport:            viewport::GridView,
    intro_viewport:      viewport::GridView,
    input_manager:       input::InputManager,
>>>>>>> 5db8c0bc
    net_worker:          Option<network::ConwaysteNetWorker>,
    recvd_first_resize:  bool,       // work around an apparent ggez bug where the first resize event is bogus

    // Input state
    single_step:         bool,
    arrow_input:         (isize, isize),
    drag_draw:           Option<CellState>,
    toggle_paused_game:  bool,
    power_on_timestamp:  f64,

    ui_manager:          UIManager,
}


// Support non-alive/dead/bg colors
struct ColorSettings {
    cell_colors: BTreeMap<CellState, Color>,
    background: Color,
}

impl ColorSettings {
    fn get_color(&self, cell_or_none: Option<CellState>) -> Color {
        match cell_or_none {
            Some(cell) => self.cell_colors[&cell],
            None       => self.background
        }
    }

    fn get_random_color(&self) -> Color {
        use rand::distributions::{IndependentSample, Range};
        let range = Range::new(0.0, 1.0);
        let mut colors = vec![1.0, 2.0, 3.0];
        let mut rng = rand::thread_rng();

        for x in colors.iter_mut() {
            *x = range.ind_sample(&mut rng);
        }
        let mut iter = colors.into_iter();
        Color::new(iter.next().unwrap(), iter.next().unwrap(), iter.next().unwrap(), 1.0)

    }
}

fn init_patterns(s: &mut MainState) -> ConwayResult<()> {
    let _pat = Pattern("10$10b16W$10bW14bW$10bW14bW$10bW14bW$10bW14bW$10bW14bW$10bW14bW$10bW14bW$10bW14bW$10bW$10bW$10bW$10b16W48$100b2A5b2A$100b2A5b2A2$104b2A$104b2A5$122b2Ab2A$121bA5bA$121bA6bA2b2A$121b3A3bA3b2A$126bA!".to_owned());
    //XXX apply to universe, then return Ok
    //XXX return Ok(());
    // TODO: remove the following
    /*
    // R pentomino
    s.uni.toggle(16, 15, 0)?;
    s.uni.toggle(17, 15, 0)?;
    s.uni.toggle(15, 16, 0)?;
    s.uni.toggle(16, 16, 0)?;
    s.uni.toggle(16, 17, 0)?;
    */

    /*
    // Acorn
    s.uni.toggle(23, 19, 0)?;
    s.uni.toggle(24, 19, 0)?;
    s.uni.toggle(24, 17, 0)?;
    s.uni.toggle(26, 18, 0)?;
    s.uni.toggle(27, 19, 0)?;
    s.uni.toggle(28, 19, 0)?;
    s.uni.toggle(29, 19, 0)?;
    */


    // Simkin glider gun
    s.uni.toggle(100, 70, 0)?;
    s.uni.toggle(100, 71, 0)?;
    s.uni.toggle(101, 70, 0)?;
    s.uni.toggle(101, 71, 0)?;

    s.uni.toggle(104, 73, 0)?;
    s.uni.toggle(104, 74, 0)?;
    s.uni.toggle(105, 73, 0)?;
    s.uni.toggle(105, 74, 0)?;

    s.uni.toggle(107, 70, 0)?;
    s.uni.toggle(107, 71, 0)?;
    s.uni.toggle(108, 70, 0)?;
    s.uni.toggle(108, 71, 0)?;

    /* eater
    s.uni.toggle(120, 87, 0)?;
    s.uni.toggle(120, 88, 0)?;
    s.uni.toggle(121, 87, 0)?;
    s.uni.toggle(121, 89, 0)?;
    s.uni.toggle(122, 89, 0)?;
    s.uni.toggle(123, 89, 0)?;
    s.uni.toggle(123, 90, 0)?;
    */

    s.uni.toggle(121, 80, 0)?;
    s.uni.toggle(121, 81, 0)?;
    s.uni.toggle(121, 82, 0)?;
    s.uni.toggle(122, 79, 0)?;
    s.uni.toggle(122, 82, 0)?;
    s.uni.toggle(123, 79, 0)?;
    s.uni.toggle(123, 82, 0)?;
    s.uni.toggle(125, 79, 0)?;
    s.uni.toggle(126, 79, 0)?;
    s.uni.toggle(126, 83, 0)?;
    s.uni.toggle(127, 80, 0)?;
    s.uni.toggle(127, 82, 0)?;
    s.uni.toggle(128, 81, 0)?;

    s.uni.toggle(131, 81, 0)?;
    s.uni.toggle(131, 82, 0)?;
    s.uni.toggle(132, 81, 0)?;
    s.uni.toggle(132, 82, 0)?;

    //Wall in player 0 area!
    let bw = 5; // buffer width

    // right side
    for row in (70-bw)..(83+bw+1) {
        s.uni.set_unchecked(132+bw, row, CellState::Wall);
    }

    // top side
    for col in (100-bw)..109 {
        s.uni.set_unchecked(col, 70-bw, CellState::Wall);
    }
    for col in 114..(132+bw+1) {
        s.uni.set_unchecked(col, 70-bw, CellState::Wall);
    }

    // left side
    for row in (70-bw)..(83+bw+1) {
        s.uni.set_unchecked(100-bw, row, CellState::Wall);
    }

    // bottom side
    for col in (100-bw)..120 {
        s.uni.set_unchecked(col, 83+bw, CellState::Wall);
    }
    for col in 125..(132+bw+1) {
        s.uni.set_unchecked(col, 83+bw, CellState::Wall);
    }

    //Wall in player 1!
    for row in 10..19 {
        s.uni.set_unchecked(25, row, CellState::Wall);
    }
    for col in 10..25 {
        s.uni.set_unchecked(col, 10, CellState::Wall);
    }
    for row in 11..23 {
        s.uni.set_unchecked(10, row, CellState::Wall);
    }
    for col in 11..26 {
        s.uni.set_unchecked(col, 22, CellState::Wall);
    }

    Ok(())
}


// Then we implement the `ggez::game::GameState` trait on it, which
// requires callbacks for creating the game state, updating it each
// frame, and drawing it.
//
// The `GameState` trait also contains callbacks for event handling
// that you can override if you wish, but the defaults are fine.
impl MainState {

    fn new(ctx: &mut Context) -> GameResult<MainState> {
        let universe_width_in_cells  = 256;
        let universe_height_in_cells = 120;

        let mut config = config::Config::new();
        config.load_or_create_default().map_err(|e| {
            let msg = format!("Error while loading config: {:?}", e);
            GameError::FilesystemError(msg)
        })?;

        let mut vs = video::VideoSettings::new();
        graphics::set_resizable(ctx, true)?;

        /* TODO: delete this once we are sure resizable windows are OK.
            vs.gather_display_modes(ctx)?;
            vs.print_resolutions();
        */

        // On first-run, use default supported resolution
        let (w, h) = config.get_resolution();
        vs.set_active_resolution(ctx, video::Resolution{w, h})?;

        let is_fullscreen = config.get().video.fullscreen;
        vs.is_fullscreen = is_fullscreen;
        vs.update_fullscreen(ctx)?;

        let intro_viewport = viewport::GridView::new(
            DEFAULT_ZOOM_LEVEL,
            universe_width_in_cells,
            universe_height_in_cells);

        let viewport = viewport::GridView::new(
            config.get().gameplay.zoom,
            universe_width_in_cells,
            universe_height_in_cells);

        let mut color_settings = ColorSettings {
            cell_colors: BTreeMap::new(),
            background:  Color::new( 0.25,  0.25,  0.25, 1.0),
        };
        color_settings.cell_colors.insert(CellState::Dead,           Color::new(0.875, 0.875, 0.875, 1.0));
        if GRID_DRAW_STYLE == DrawStyle::Line {
            // black background - "tetris-like"
            color_settings.cell_colors.insert(CellState::Alive(None), Color::new( 1.0, 1.0, 1.0, 1.0));
        } else {
            // light background
            color_settings.cell_colors.insert(CellState::Alive(None), Color::new( 0.0, 0.0, 0.0, 1.0));
        }
        color_settings.cell_colors.insert(CellState::Alive(Some(0)), Color::new(  1.0,   0.0,   0.0, 1.0));  // 0 is red
        color_settings.cell_colors.insert(CellState::Alive(Some(1)), Color::new(  0.0,   0.0,   1.0, 1.0));  // 1 is blue
        color_settings.cell_colors.insert(CellState::Wall,           Color::new(0.617,  0.55,  0.41, 1.0));
        color_settings.cell_colors.insert(CellState::Fog,            Color::new(0.780, 0.780, 0.780, 1.0));

        let font = Font::new(ctx, path::Path::new("/telegrama_render.ttf"))
                    .map_err(|e| GameError::FilesystemError(format!("Could not load or find font. {:?}", e)))?;
        let font = Rc::new(font);

        let bigbang =
        {
            // we're going to have to tear this all out when this becomes a real game
            let player0_writable = Region::new(100, 70, 34, 16);
            let player1_writable = Region::new(0, 0, 80, 80);

            let player0 = PlayerBuilder::new(player0_writable);
            let player1 = PlayerBuilder::new(player1_writable);
            let players = vec![player0, player1];

            BigBang::new()
            .width(universe_width_in_cells)
            .height(universe_height_in_cells)
            .server_mode(true) // TODO will change to false once we get server support up
                               // Currently 'client' is technically both client and server
            .history(HISTORY_SIZE)
            .fog_radius(FOG_RADIUS)
            .add_players(players)
            .birth()
        };

        let intro_universe =
        {
            let player = PlayerBuilder::new(Region::new(0, 0, 256, 256));
            BigBang::new()
                .width(256)
                .height(256)
                .fog_radius(100)
                .add_players(vec![player])
                .birth()
        };

<<<<<<< HEAD
        let mut config = config::Config::new();
        config.load_or_create_default().map_err(|e| {
            let msg = format!("Error while loading config: {:?}", e);
            GameError::ConfigError(msg)
        })?;

        let mut vs = video::VideoSettings::new();

        let ui_manager = UIManager::new(ctx, &config, Rc::clone(&font));
=======
        // Update universe draw parameters for intro
        let intro_uni_draw_params = UniDrawParams {
            bg_color: graphics::BLACK,
            fg_color: graphics::BLACK,
            player_id: -1,
            draw_counter: true,
        };

        /*
         * Network Initialization
         */
>>>>>>> 5db8c0bc

        let mut s = MainState {
            screen_stack:        vec![Screen::Intro],
            system_font:         Rc::clone(&font),
            uni:                 bigbang.unwrap(),
            intro_uni:           intro_universe.unwrap(),
            first_gen_was_drawn: false,
            uni_draw_params:     intro_uni_draw_params,
            color_settings:      color_settings,
            running:             false,
            menu_sys:            menu::MenuSystem::new(font),
            video_settings:      vs,
            config:              config,
            viewport:            viewport,
            intro_viewport:      intro_viewport,
            inputs:              input::InputManager::new(),
            net_worker:          None,
            recvd_first_resize:  false,
            single_step:         false,
            arrow_input:         (0, 0),
            drag_draw:           None,
            toggle_paused_game:  false,
            power_on_timestamp:  0.0,
            ui_manager:          ui_manager,
        };

        init_patterns(&mut s).unwrap();

        init_title_screen(&mut s).unwrap();

        Ok(s)
    }
}

impl EventHandler for MainState {
    fn update(&mut self, ctx: &mut Context) -> GameResult<()> {
        let duration = timer::duration_to_f64(timer::delta(ctx)); // seconds

        self.receive_net_updates(ctx)?;

        let current_screen = match self.screen_stack.last() {
            Some(screen) => screen,
            None => panic!("Error in main thread update! Screen_stack is empty!"),
        };

        match current_screen {
            Screen::Intro => {
                // Any key should skip the intro
                if self.inputs.key_info.key.is_some() || (self.power_on_timestamp > INTRO_DURATION) {
                    self.screen_stack.pop();
                    self.screen_stack.push(Screen::Menu);
                } else {
                    self.power_on_timestamp += duration;

                    if self.power_on_timestamp >= (INTRO_DURATION - INTRO_PAUSE_DURATION) {
                        self.intro_uni.next();
<<<<<<< HEAD
=======
                        self.stage = Stage::Intro(remaining);
                    } else {
                        // update universe draw params
                        // keep in sync with other places where we transition to Run
                        self.uni_draw_params = UniDrawParams {
                            bg_color: self.color_settings.get_color(None),
                            fg_color: self.color_settings.get_color(Some(CellState::Dead)),
                            player_id: 1, // Current player, TODO sync with Server's CLIENT ID
                            draw_counter: true,
                        };
                        self.stage = Stage::Run; // XXX Menu Stage is disabled for the time being
>>>>>>> 5db8c0bc
                    }
                }
            }
            Screen::Menu => {
                self.update_main_menu(ctx);
            }
            Screen::Run => {
                // TODO Disable FSP limit until we decide if we need it
                // while timer::check_update_time(ctx, FPS) {
                let mut textfield_under_focus = false;
                if let Some(tf) = self.ui_manager.textfield_from_id(Screen::Run, WidgetID::InGamePane1ChatboxTextField) {
                    match tf.state {
                        Some(TextInputState::TextInputComplete) =>  {
                            textfield_under_focus = false;
                            self.handle_user_chat_complete(ctx)?;
                        }
                        Some(TextInputState::EnteringText) => {
                            textfield_under_focus = true;
                            tf.update(ctx)?;
                        },
                        None => {
                            textfield_under_focus = false;
                            tf.update(ctx)?;
                        },
                    }
                }

                if textfield_under_focus {
                    self.process_text_field_inputs(ctx);
                } else {
                    self.process_running_inputs();
                }

                if self.inputs.mouse_info.mousebutton == MouseButton::Left {
                    let (x,y) = self.inputs.mouse_info.position;
                    let mouse_pos = Point2::new(x as f32, y as f32);

                    fn flip_cell(ms: &mut MainState, cell: Cell) {
                        // Make dead cells alive or alive cells dead
                        let result = ms.uni.toggle(cell.col, cell.row, CURRENT_PLAYER_ID);
                        ms.drag_draw = match result {
                            Ok(state) => Some(state),
                            Err(_)    => None,
                        };
                    }

                    match self.inputs.mouse_info.action {
                        Some(MouseAction::Click) => {
                            if let Some(cell) = self.viewport.get_cell(mouse_pos) {
                                flip_cell(self, cell)
                            }
                        }
                        Some(MouseAction::Drag) => {
                            if let Some(cell) = self.viewport.get_cell(mouse_pos) {
                                // Only make dead cells alive
                                if let Some(cell_state) = self.drag_draw {
                                    self.uni.set(cell.col, cell.row, cell_state, CURRENT_PLAYER_ID);
                                } else {
                                    flip_cell(self, cell)
                                }
                            }
                        }
                        Some(MouseAction::Held) | Some(MouseAction::DoubleClick) | None => {} // do nothing
                    }
                }


                let mouse_point = Point2::new(self.inputs.mouse_info.position.0 as f32, self.inputs.mouse_info.position.1 as f32);
                let screen = self.get_current_screen();

                if let Some(layer) = self.ui_manager.get_top_layer_from_screen(screen) {
                    layer.on_hover(&mouse_point);
                }

                if self.single_step {
                    self.running = false;
                }

                if self.first_gen_was_drawn && (self.running || self.single_step) {
                    self.uni.next();     // next generation
                    self.single_step = false;
                }

                if self.toggle_paused_game {
                    self.pause_or_resume_game();
                }

                self.viewport.update(self.arrow_input);
            }
            Screen::InRoom => {
                // TODO implement
                if let Some(_k) = self.inputs.key_info.key {
                    println!("Leaving InRoom to ServerList");
                    self.screen_stack.pop(); // for testing, go back to main menu so we can get to the game
                }
            }
            Screen::ServerList => {
                if let Some(_k) = self.inputs.key_info.key {
                    println!("Leaving ServerList to MainMenu");
                    self.screen_stack.pop(); // for testing, go back to main menu so we can get to the game
                }
                // TODO implement
             },
            Screen::Exit => {
               let _ = ggez::event::quit(ctx);
            }
        }

        self.post_update()?;

        Ok(())
    }

    fn draw(&mut self, ctx: &mut Context) -> GameResult<()> {
        graphics::clear(ctx, [0.0, 0.0, 0.0, 1.0].into());

        let current_screen = self.get_current_screen();

        match current_screen {
            Screen::Intro => {
                self.draw_intro(ctx)?;
            }
            Screen::Menu => {
                self.menu_sys.draw_menu(&self.video_settings, ctx, self.first_gen_was_drawn)?;
            }
            Screen::Run => {
                self.draw_universe(ctx)?;
            }
            Screen::InRoom => {
                ui::draw_text(ctx, &self.system_font, Color::from(css::WHITE), "In Room", &Point2::new(100.0, 100.0), None)?;
                // TODO
            }
            Screen::ServerList => {
                ui::draw_text(ctx, &self.system_font, Color::from(css::WHITE), "Server List", &Point2::new(100.0, 100.0), None)?;
                // TODO
             },
            Screen::Exit => {}
        }

        if let Some(ref mut layers) = self.ui_manager.get_screen_layers(current_screen) {
            for layer in layers.iter_mut() {
                layer.draw(ctx, &self.system_font);
            }
        }

        graphics::present(ctx)?;
        timer::yield_now();
        Ok(())
    }

    // Note about coordinates: x and y are "screen coordinates", with the origin at the top left of
    // the screen. x becomes more positive going from left to right, and y becomes more positive
    // going top to bottom.
    // Currently only allow one mouse button event at a time (e.g. left+right click not valid)
    fn mouse_button_down_event(&mut self, _ctx: &mut Context, button: MouseButton, x: f32, y: f32) {
        if self.inputs.mouse_info.mousebutton == MouseButton::Other(0) {
            self.inputs.mouse_info.mousebutton = button;
            self.inputs.mouse_info.down_timestamp = Some(Instant::now());
            self.inputs.mouse_info.action = Some(MouseAction::Held);
            self.inputs.mouse_info.position = (x,y);
            self.inputs.mouse_info.down_position = (x,y);

            if self.inputs.mouse_info.debug_print {
                println!("{:?} Down", button);
            }
        }
    }

    fn mouse_motion_event(&mut self, _ctx: &mut Context, x: f32, y: f32, _dx: f32, _dy: f32) {
        self.inputs.mouse_info.position = (x, y);

        if self.inputs.mouse_info.mousebutton != MouseButton::Other(0)
            && (self.inputs.mouse_info.action == Some(MouseAction::Held) || self.inputs.mouse_info.action == Some(MouseAction::Drag)) {
            self.inputs.mouse_info.action = Some(MouseAction::Drag);

            if self.inputs.mouse_info.debug_print {
                println!("Dragging {:?}, Current Position {:?}, Time Held: {:?}",
                    self.inputs.mouse_info.mousebutton,
                    self.inputs.mouse_info.position,
                    self.inputs.mouse_info.down_timestamp.unwrap().elapsed());
            }
        }
    }

    fn mouse_button_up_event(&mut self, _ctx: &mut Context, button: MouseButton, x: f32, y: f32) {
        // Register as a click if we ended near where we started
        if self.inputs.mouse_info.mousebutton == button {
            self.inputs.mouse_info.action = Some(MouseAction::Click);
            self.inputs.mouse_info.position = (x, y);

            if self.inputs.mouse_info.debug_print {
                println!("Clicked {:?}, Current Position {:?}, Time Held: {:?}",
                    button,
                    (x, y),
                    self.inputs.mouse_info.down_timestamp.unwrap().elapsed());
            }
        }

        self.drag_draw = None;   // probably unnecessary because of state.left() check in mouse_motion_event
    }

<<<<<<< HEAD
    /// Vertical scroll:   (y, positive away from and negative toward the user)
    /// Horizontal scroll: (x, positive to the right and negative to the left)
    fn mouse_wheel_event(&mut self, _ctx: &mut Context, _x: f32, y: f32) {
        self.inputs.mouse_info.scroll_event = if y > 0.0 {
                Some(ScrollEvent::ScrollUp)
            } else if y < 0.0 {
                Some(ScrollEvent::ScrollDown)
            } else {
                None
            };

        if self.inputs.mouse_info.debug_print {
            println!("Wheel Event {:?}", self.inputs.mouse_info.scroll_event);
        }
    }

    fn key_down_event(&mut self, _ctx: &mut Context, keycode: KeyCode, keymod: KeyMods, repeat: bool ) {
        let key_as_int32 = keycode as i32;

        // Support just the basics for now by ignoring everything after the last arrow key in the key code list
        if key_as_int32 < (KeyCode::Numlock as i32)
            || (key_as_int32 >= KeyCode::LAlt as i32 && key_as_int32 <= KeyCode::LWin as i32)
            || (key_as_int32 >= KeyCode::RAlt as i32 && key_as_int32 <= KeyCode::RWin as i32) {
            if self.inputs.key_info.key.is_none() {
                self.inputs.key_info.key = Some(keycode);
            }

            if self.inputs.key_info.key == Some(keycode) {
                self.inputs.key_info.repeating = repeat;
=======
    fn key_down_event(&mut self,
                      ctx: &mut Context,
                      keycode: KeyCode,
                      _keymod: KeyMods,
                      repeat: bool
                      ) {

        match self.stage {
            Stage::Intro(_) => {
                // update universe draw params
                // keep in sync with other places where we transition to Run
                self.uni_draw_params = UniDrawParams {
                    bg_color: self.color_settings.get_color(None),
                    fg_color: self.color_settings.get_color(Some(CellState::Dead)),
                    player_id: 1, // Current player, TODO sync with Server's CLIENT ID
                    draw_counter: true,
                };
                self.stage = Stage::Run; // TODO lets just go to the game for now...
                self.menu_sys.reset();
>>>>>>> 5db8c0bc
            }

            if self.inputs.key_info.modifier.is_none() {
                match keycode {
                    KeyCode::LControl | KeyCode::LWin | KeyCode::LAlt | KeyCode::LShift |
                    KeyCode::RControl | KeyCode::RWin | KeyCode::RAlt | KeyCode::RShift => {
                        self.inputs.key_info.modifier = Some(keymod);
                    }
                    _ => {} // ignore all other non-standard, non-modifier keys
                }
            }
        }

        if self.inputs.key_info.debug_print {
            println!("Key_Down K: {:?}, M: {:?}, R: {}", self.inputs.key_info.key, self.inputs.key_info.modifier, self.inputs.key_info.repeating);
        }
    }

    fn key_up_event(&mut self, _ctx: &mut Context, keycode: KeyCode, _keymod: KeyMods) {
        if self.inputs.key_info.modifier.is_some() {
            match keycode {
                KeyCode::LControl | KeyCode::LWin | KeyCode::LAlt | KeyCode::LShift |
                KeyCode::RControl | KeyCode::RWin | KeyCode::RAlt | KeyCode::RShift => {
                    self.inputs.key_info.modifier = None;
                }
                _ => {}, // ignore the non-modifier keys as they're handled below
            }
        }
        self.inputs.key_info.key = None;
        self.inputs.key_info.repeating = false;

        if self.inputs.key_info.debug_print {
            println!("Key_Up K: {:?}, M: {:?}, R: {}", self.inputs.key_info.key, self.inputs.key_info.modifier, self.inputs.key_info.repeating);
        }
    }

    /// Resulting text (usually a unicode character) is passed by the OS (via Input Method Editor).
    /// Refer to:
    /// <https://wiki.libsdl.org/SDL_TextEditingEvent>
    /// <https://wiki.libsdl.org/SDL_TextInputEvent>
    /// <https://wiki.libsdl.org/Tutorials/TextInput>
    fn text_input_event(&mut self, ctx: &mut Context, character: char) {
        // Ignore control characters (like Esc or Del)./
        if character.is_control() {
            return;
        }

        let screen = self.get_current_screen();
        if let Some(tf) = self.ui_manager.focused_textfield_mut(screen) {
            if tf.state.is_some() {
                tf.add_char_at_cursor(ctx, character);
            }
        }
        // println!("[text_input_event] (text) {}", text);
    }

    fn resize_event(&mut self, ctx: &mut Context, width: f32, height: f32) {
        if !self.recvd_first_resize {
            // Work around apparent ggez bug -- bogus first resize_event
            debug!("IGNORING resize_event: {}, {}", width, height);
            self.recvd_first_resize = true;
            return;
        }
        debug!("resize_event: {}, {}", width, height);
        let new_rect = graphics::Rect::new(
            0.0,
            0.0,
            width,
            height,
        );
        graphics::set_screen_coordinates(ctx, new_rect).unwrap();
        self.viewport.set_dimensions(width, height);
        if self.video_settings.is_fullscreen {
            debug!("not saving resolution to config because is_fullscreen is true");
        } else {
            self.config.set_resolution(width, height);
        }
        self.video_settings.resolution = video::Resolution{w: width, h: height};
    }

    fn quit_event(&mut self, _ctx: &mut Context) -> bool {
        println!("Got quit event!");
        let mut quit = false;
        let current_screen = match self.screen_stack.last() {
            Some(screen) => screen,
            None => panic!("Error in quit_event! Screen_stack is empty!"),
        };

        match current_screen {
            Screen::Run => {
                self.pause_or_resume_game();
            }
            Screen::Menu | Screen::InRoom | Screen::ServerList => {
                // This is currently handled in the menu processing state path as well
            }
            Screen::Exit => {
                quit = true;
            }
            _ => {}
        }

        if quit {
            self.cleanup();
        }

        !quit
    }

}


struct UniDrawParams {
    bg_color: Color,
    fg_color: Color,
    player_id: isize, // Player color >=0, Playerless < 0  // TODO: use Option<usize> instead
    draw_counter: bool,
}

impl MainState {

    fn draw_game_of_life(&self, ctx: &mut Context, universe: &Universe) -> GameResult<()> {

        let viewport = if self.uni_draw_params.player_id >= 0 {
            &self.viewport
        } else {
            // intro
            &self.intro_viewport
        };
        let viewport_rect = viewport.get_rect();

        // grid background
        let rectangle = graphics::Mesh::new_rectangle(ctx,
            GRID_DRAW_STYLE.to_draw_mode(),
            graphics::Rect::new(0.0, 0.0, viewport_rect.w, viewport_rect.h),
            self.uni_draw_params.bg_color)?;
        graphics::draw(ctx, &rectangle, DrawParam::new().dest(viewport_rect.point()))?;

        // grid foreground (dead cells)
        let full_rect = viewport.get_rect_from_origin();

        let image = graphics::Image::solid(ctx, 1u16, graphics::WHITE)?; // 1x1 square
        let mut spritebatch = graphics::spritebatch::SpriteBatch::new(image);

        // grid non-dead cells (walls, players, etc.)
        let visibility = if self.uni_draw_params.player_id >= 0 {
            Some(self.uni_draw_params.player_id as usize)
        } else {
            // used for random coloring in intro
            Some(0)
        };

        universe.each_non_dead_full(visibility, &mut |col, row, state| {
            let color = if self.uni_draw_params.player_id >= 0 {
                self.color_settings.get_color(Some(state))
            } else {
                self.color_settings.get_random_color()
            };

            if let Some(rect) = viewport.get_screen_area(viewport::Cell::new(col, row)) {
                let p = graphics::DrawParam::new()
                    .dest(Point2::new(rect.x, rect.y))
                    .scale(Vector2::new(rect.w, rect.h))
                    .color(color);

                spritebatch.add(p);
            }
        });

        if let Some(clipped_rect) = ui::intersection(full_rect, viewport_rect) {
            let origin = graphics::DrawParam::new().dest(Point2::new(0.0, 0.0));
            let rectangle = graphics::Mesh::new_rectangle(ctx, GRID_DRAW_STYLE.to_draw_mode(), clipped_rect,
                                                          self.uni_draw_params.fg_color)?;

            graphics::draw(ctx, &rectangle, origin)?;
            graphics::draw(ctx, &spritebatch, origin)?;
        }

        spritebatch.clear();

        ////////// draw generation counter
        if self.uni_draw_params.draw_counter {
            let gen_counter_str = universe.latest_gen().to_string();
            let color = Color::new(1.0, 0.0, 0.0, 1.0);
            ui::draw_text(ctx, &self.system_font, color, &gen_counter_str, &Point2::new(0.0, 0.0), None)?;
        }

        Ok(())
    }

    fn draw_intro(&mut self, ctx: &mut Context) -> GameResult<()>{
        self.draw_game_of_life(ctx, &self.intro_uni)
    }

    fn draw_universe(&mut self, ctx: &mut Context) -> GameResult<()> {
        self.first_gen_was_drawn = true;
        self.draw_game_of_life(ctx, &self.uni)
    }

    fn pause_or_resume_game(&mut self) {
        let cur_menu_state = self.menu_sys.menu_state;
        let current_screen = match self.screen_stack.last() {
            Some(screen) => screen,
            None => panic!("Error in key_down_event! Screen_stack is empty!"),
        };

        match current_screen {
            Screen::Menu => {
                if cur_menu_state == menu::MenuState::MainMenu {
                    // If at 1, then we haven't started the game yet
                    if self.screen_stack.len() == 1 {
                        self.screen_stack.push(Screen::Run);
                    } else {
                        self.screen_stack.pop();
                    }
                    self.running = true;
                }
            }
            Screen::Run => {
                self.screen_stack.push(Screen::Menu);
                self.menu_sys.menu_state = menu::MenuState::MainMenu;
                self.running = false;
            }
            _ => unimplemented!()
        }

        self.toggle_paused_game = false;
    }

    fn process_running_inputs(&mut self) {
        let keycode;

        if let Some(k) = self.inputs.key_info.key {
            keycode = k;
        } else {
            return;
        }

        match keycode {
            KeyCode::Return => {
                if let Some(tf) = self.ui_manager.textfield_from_id(Screen::Run, WidgetID::InGamePane1ChatboxTextField) {
                    if tf.state.is_none() {
                        if let Some(layer) = self.ui_manager.get_top_layer_from_screen(Screen::Run) {
                            layer.enter_focus(WidgetID::InGamePane1ChatboxTextField);
                        }
                    }
                }
            }
            KeyCode::R => {
                if !self.inputs.key_info.repeating {
                    self.running = !self.running;
                }
            }
            KeyCode::Space => {
                self.single_step = true;
            }
            KeyCode::Up => {
                self.arrow_input = (0, -1);
            }
            KeyCode::Down => {
                self.arrow_input = (0, 1);
            }
            KeyCode::Left => {
                self.arrow_input = (-1, 0);
            }
            KeyCode::Right => {
                self.arrow_input = (1, 0);
            }
            KeyCode::Add | KeyCode::Equals => {
                self.viewport.adjust_zoom_level(viewport::ZoomDirection::ZoomIn);
                let cell_size = self.viewport.get_cell_size();
                self.config.modify(|settings| {
                    settings.gameplay.zoom = cell_size;
                });
            }
            KeyCode::Minus | KeyCode::Subtract => {
                self.viewport.adjust_zoom_level(viewport::ZoomDirection::ZoomOut);
                let cell_size = self.viewport.get_cell_size();
                self.config.modify(|settings| {
                    settings.gameplay.zoom = cell_size;
                });
            }
            KeyCode::D => {
                // TODO: do something with this debug code
                let visibility = None;  // can also do Some(player_id)
                let pat = self.uni.to_pattern(visibility);
                println!("PATTERN DUMP:\n{}", pat.0);
            }
            KeyCode::Escape => {
                self.toggle_paused_game = true;
            }
            _ => {
                println!("Unrecognized keycode {:?}", keycode);
            }
        }
    }

    fn process_menu_inputs(&mut self) {
        let keycode;

        if let Some(k) = self.inputs.key_info.key {
            keycode = k;
        } else {
            return;
        }

        match keycode {
            KeyCode::Up => {
                self.arrow_input = (0, -1);
            }
            KeyCode::Down => {
                self.arrow_input = (0, 1);
            }
            KeyCode::Left => {
                self.arrow_input = (-1, 0);
            }
            KeyCode::Right => {
                self.arrow_input = (1, 0);
            }
            _ => {}
        }
    }

    fn process_text_field_inputs(&mut self, ctx: &mut Context) {
        let keycode;

        if let Some(k) = self.inputs.key_info.key {
            keycode = k;
        } else {
            return;
        }

        match keycode {
            KeyCode::Return => {
                if let Some(tf) = self.ui_manager.textfield_from_id(Screen::Run, WidgetID::InGamePane1ChatboxTextField) {
                    tf.state = Some(TextInputState::TextInputComplete);
                }
            }
            KeyCode::Escape => {
                let screen = self.get_current_screen();
                if let Some(layer) = self.ui_manager.get_top_layer_from_screen(screen) {
                    layer.exit_focus();
                }
            }
            KeyCode::Back => {
                if let Some(tf) = self.ui_manager.textfield_from_id(Screen::Run, WidgetID::InGamePane1ChatboxTextField) {
                    if let Some(TextInputState::EnteringText) = tf.state {
                        tf.remove_left_of_cursor(ctx);
                    }
                }
            }
            KeyCode::Delete => {
                if let Some(tf) = self.ui_manager.textfield_from_id(Screen::Run, WidgetID::InGamePane1ChatboxTextField) {
                    if let Some(TextInputState::EnteringText) = tf.state {
                        tf.remove_right_of_cursor(ctx);
                    }
                }
            }
            KeyCode::Left => {
                if let Some(tf) = self.ui_manager.textfield_from_id(Screen::Run, WidgetID::InGamePane1ChatboxTextField) {
                    if let Some(TextInputState::EnteringText) = tf.state {
                        tf.dec_cursor_pos(ctx);
                    }
                }
            },
            KeyCode::Right => {
                if let Some(tf) = self.ui_manager.textfield_from_id(Screen::Run, WidgetID::InGamePane1ChatboxTextField) {
                    if let Some(TextInputState::EnteringText) = tf.state {
                        tf.inc_cursor_pos(ctx);
                    }
                }
            }
            KeyCode::Up => {},    // ?? go up and down the message stack?
            KeyCode::Down => {},
            KeyCode::Home => {
                if let Some(tf) = self.ui_manager.textfield_from_id(Screen::Run, WidgetID::InGamePane1ChatboxTextField) {
                    if let Some(TextInputState::EnteringText) = tf.state {
                        tf.cursor_home();
                    }
                }
            }
            KeyCode::End => {
                if let Some(tf) = self.ui_manager.textfield_from_id(Screen::Run, WidgetID::InGamePane1ChatboxTextField) {
                    if let Some(TextInputState::EnteringText) = tf.state {
                        tf.cursor_end();
                    }
                }
            }
            _ => {} // do nothing for now
        }
    }

    // update
    fn update_main_menu(&mut self, ctx: &mut Context) {
        self.process_menu_inputs();

        let mouse_point = Point2::new(self.inputs.mouse_info.position.0 as f32, self.inputs.mouse_info.position.1 as f32);
        let origin_point = Point2::new(self.inputs.mouse_info.down_position.0 as f32, self.inputs.mouse_info.down_position.1 as f32);

        let mouse_action = self.inputs.mouse_info.action;

        let left_mouse_click = mouse_action == Some(MouseAction::Click) && self.inputs.mouse_info.mousebutton == MouseButton::Left;

        let screen = self.get_current_screen();
        if let Some(layer) = self.ui_manager.get_top_layer_from_screen(screen) {
            layer.on_hover(&mouse_point);

            if let Some(action) = mouse_action {
                if action == MouseAction::Drag {
                    layer.on_drag(&origin_point, &mouse_point);
                } else if action == MouseAction::Click {
                // PR_GATE self.pane.update(true);
                }
            }

            if left_mouse_click {
                if let Some( (ui_id, ui_action) ) = layer.on_click(&mouse_point) {
                    self.handle_ui_action(ctx, ui_id, ui_action);
                }
            }
        }

        //// Directional Key / Menu movement
        ////////////////////////////////////////
        if self.arrow_input != (0,0) && self.inputs.key_info.key.is_some() {
            // move selection accordingly
            let (_,y) = self.arrow_input;
            {
                let container = self.menu_sys.get_menu_container_mut();
                let mainmenu_md = container.get_metadata();
                mainmenu_md.adjust_index(y);
            }
            self.menu_sys.get_controls().set_menu_key_pressed(true);
        }
        else {
            /////////////////////////
            //// Non-Arrow key was pressed
            //////////////////////////
            if let Some(k) = self.inputs.key_info.key {
                let escape_key_pressed = k == KeyCode::Escape && !self.inputs.key_info.repeating;
                let return_key_pressed = k == KeyCode::Return && !self.inputs.key_info.repeating;

                if !escape_key_pressed && !return_key_pressed {
                    return;
                }

                let mut id = {
                    let container = self.menu_sys.get_menu_container();
                    let index = container.get_menu_item_index();
                    let menu_item_list = container.get_menu_item_list();
                    let menu_item = menu_item_list.get(index).unwrap();
                    menu_item.id
                };

                if escape_key_pressed {
                    id = menu::MenuItemIdentifier::ReturnToPreviousMenu;
                }

                match self.menu_sys.menu_state {
                    menu::MenuState::MainMenu => {
                        if !escape_key_pressed {
                            match id {
                                menu::MenuItemIdentifier::Connect => {
                                    if self.net_worker.is_some() {
                                        info!("already connected! Reconnecting...");
                                    }
                                    let mut net_worker = network::ConwaysteNetWorker::new();
                                    net_worker.connect(self.config.get().user.name.clone());
                                    info!("Connecting...");
                                    self.net_worker = Some(net_worker);

                                }
                                menu::MenuItemIdentifier::StartGame => {
                                    self.pause_or_resume_game();
                                }
                                menu::MenuItemIdentifier::ExitGame => {
                                    self.screen_stack.push(Screen::Exit);;
                                }
                                menu::MenuItemIdentifier::Options => {
                                    self.menu_sys.menu_state = menu::MenuState::Options;
                                }
                                _ => {}
                            }
                        }
                    }
                    menu::MenuState::Options => {
                        match id {
                            menu::MenuItemIdentifier::VideoSettings => {
                                if !escape_key_pressed {
                                    self.menu_sys.menu_state = menu::MenuState::Video;
                                }
                            }
                            menu::MenuItemIdentifier::AudioSettings => {
                                if !escape_key_pressed {
                                    self.menu_sys.menu_state = menu::MenuState::Audio;
                                }
                            }
                            menu::MenuItemIdentifier::GameplaySettings => {
                                if !escape_key_pressed {
                                    self.menu_sys.menu_state = menu::MenuState::Gameplay;
                                }
                            }
                            menu::MenuItemIdentifier::ReturnToPreviousMenu => {
                                    self.menu_sys.menu_state = menu::MenuState::MainMenu;
                            }
                            _ => {}
                        }
                    }
                    menu::MenuState::Audio => {
                        match id {
                            menu::MenuItemIdentifier::ReturnToPreviousMenu => {
                                self.menu_sys.menu_state = menu::MenuState::Options;
                            }
                            _ => {
                                if !escape_key_pressed { }
                            }
                        }
                    }
                    menu::MenuState::Gameplay => {
                        match id {
                            menu::MenuItemIdentifier::ReturnToPreviousMenu => {
                                self.menu_sys.menu_state = menu::MenuState::Options;
                            }
                            _ => {
                                if !escape_key_pressed { }
                            }
                        }
                    }
                    menu::MenuState::Video => {
                        match id {
                            menu::MenuItemIdentifier::ReturnToPreviousMenu => {
                                self.menu_sys.menu_state = menu::MenuState::Options;
                            }
                            menu::MenuItemIdentifier::Fullscreen => {
                                if !escape_key_pressed {
                                    // toggle
                                    let is_fullscreen = !self.video_settings.is_fullscreen;
                                    self.video_settings.is_fullscreen = is_fullscreen;
                                    // actually update screen based on what we toggled
                                    self.video_settings.update_fullscreen(ctx).unwrap(); // TODO: rollback if fail
                                    // save to persistent config storage
                                    self.config.modify(|settings| {
                                        settings.video.fullscreen = is_fullscreen;
                                    });
                                }
                            }
                            menu::MenuItemIdentifier::Resolution => {
                                // NO-OP; menu item is effectively read-only
                                /*
                                if !escape_key_pressed {
                                    self.video_settings.advance_to_next_resolution(ctx);

                                    // Update the configuration file and resize the viewing
                                    // screen
                                    let (w,h) = self.video_settings.get_active_resolution();
                                    self.config.set_resolution(w, h);
                                    self.viewport.set_dimensions(w, h);
                                }
                                */
                            }
                            _ => {}
                        }
                    }
                }
            }
        }
    }

    // update
    fn receive_net_updates(&mut self, ctx: &mut Context) -> GameResult<()> {
        if self.net_worker.is_none() {
            return Ok(());
        }

        let mut incoming_messages = vec![];

        let net_worker = self.net_worker.as_mut().unwrap();
        for e in net_worker.try_receive().into_iter() {
            match e {
                NetwaysteEvent::LoggedIn(server_version) => {
                    info!("Logged in! Server version: v{}", server_version);
                    self.screen_stack.push(Screen::ServerList); // XXX
                    // do other stuff
                    net_worker.try_send(NetwaysteEvent::List);
                    net_worker.try_send(NetwaysteEvent::JoinRoom("room".to_owned()));
                }
                NetwaysteEvent::JoinedRoom(room_name) => {
                    println!("Joined Room: {}", room_name);
                    self.screen_stack.push(Screen::InRoom); // XXX
                }
                NetwaysteEvent::PlayerList(list) => {
                    println!("PlayerList: {:?}",list);
                }
                NetwaysteEvent::RoomList(list) => {
                    println!("RoomList: {:?}",list);
                }
                NetwaysteEvent::UniverseUpdate => {
                    println!("Universe update");
                }
                NetwaysteEvent::ChatMessages(msgs) => {
                    for m in msgs {
                        let msg = format!("{}: {}", m.0, m.1);
                        println!("{:?}", m); // print to stdout for dbg

                        incoming_messages.push(msg);
                    }
                }
                NetwaysteEvent::LeftRoom => {
                    println!("Left Room");
                }
                NetwaysteEvent::BadRequest(error) => {
                    println!("Server responded with Bad Request: {:?}", error);
                }
                NetwaysteEvent::ServerError(error) => {
                    println!("Server encountered an error: {:?}", error);
                }
                _ => {
                    panic!("Development panic: Unexpected NetwaysteEvent during netwayste receive update: {:?}", e);
                }
            }
        }

        for msg in incoming_messages {
            if let Some(cb) = self.ui_manager.chatbox_from_id(WidgetID::InGamePane1Chatbox) {
                cb.add_message(msg)?;
            }
        }

        Ok(())
    }

    fn post_update(&mut self) -> GameResult<()> {
        if let Some(action) = self.inputs.mouse_info.action {
            match action {
                MouseAction::Click => {
                    self.inputs.mouse_info.down_timestamp = None;
                    self.inputs.mouse_info.action = None;
                    self.inputs.mouse_info.mousebutton = MouseButton::Other(0);
                    self.inputs.mouse_info.down_position = (0.0, 0.0);
                }
                MouseAction::Drag | MouseAction::Held | MouseAction::DoubleClick => {}
            }
        }
        self.inputs.mouse_info.scroll_event = None;

        if self.inputs.key_info.key.is_some() {
            self.inputs.key_info.key = None;
        }

        self.arrow_input = (0, 0);

        // Flush config
        self.config.flush().map_err(|e| {
            GameError::FilesystemError(format!("Error while flushing config: {:?}", e))
        })?;

        Ok(())
    }

    // Clean up before we quit
    fn cleanup(&mut self) {
        if self.config.is_dirty() {
            self.config.force_flush().unwrap_or_else(|e| {
                error!("Failed to flush config on exit: {:?}", e);
            });
        }
    }

    fn handle_ui_action(&mut self, ctx: &mut Context, widget_id: WidgetID, action: UIAction) -> ConwaysteResult<()> {
        match widget_id {
            WidgetID::MainMenuPane1ButtonYes | WidgetID::MainMenuPane1ButtonNo | WidgetID::MainMenuTestButton  => {
                match action {
                    UIAction::ScreenTransition(s) => {
                        self.screen_stack.push(s);
                    }
                    _ => {
                        return Err(InvalidUIAction{reason: format!("Widget: {:?}, Action: {:?}", widget_id, action)});
                    }
                }
            },
            WidgetID::MainMenuTestCheckbox => {
                match action {
                    UIAction::Toggle(t) => {
                        let is_fullscreen = t == ToggleState::Disabled;
                        self.config.modify(|settings| {
                            settings.video.fullscreen = is_fullscreen;
                        });
                        self.video_settings.is_fullscreen = is_fullscreen;
                        self.video_settings.update_fullscreen(ctx).unwrap(); // TODO: need ConwaysteError variant
                    }
                    _ => {
                        return Err(InvalidUIAction{reason: format!("Widget: {:?}, Action: {:?}", widget_id, action)});
                     }
                }
            },
            WidgetID::MainMenuPane1 | WidgetID::MainMenuLayer1 | WidgetID::InGameLayer1 | WidgetID::InGamePane1 => {
                return Err(NoAssociatedUIAction{
                    reason: format!("Widget: {:?} is a Pane or Layer element and has no associated action", widget_id)
                });
            },
            WidgetID::InGamePane1Chatbox | WidgetID::InGamePane1ChatboxTextField => {
                // PR_GATE
            },
        }

        Ok(())
    }

    fn handle_user_chat_complete(&mut self, ctx: &mut Context) -> GameResult<()> {
        let username = self.config.get().user.name.clone();
        let mut msg = String::new();

        if let Some(tf) = self.ui_manager.textfield_from_id(Screen::Run, WidgetID::InGamePane1ChatboxTextField) {
            if let Some(m) = tf.text() {
                msg = format!("{}: {}", username, m);
            }
            tf.state = None;
            tf.clear();
        }

        if !msg.is_empty() {
            if let Some(cb) = self.ui_manager.chatbox_from_id(WidgetID::InGamePane1Chatbox) {
                cb.add_message(msg.clone())?;

                if let Some(ref mut netwayste) = self.net_worker {
                    netwayste.try_send(NetwaysteEvent::ChatMessage(msg));
                }
            }
        }

        Ok(())
    }

    fn get_current_screen(&self) -> Screen {
        match self.screen_stack.last() {
            Some(screen) => *screen,
            None => panic!("Error in main thread draw! Screen_stack is empty!"),
        }
    }

}

enum Orientation {
    Vertical,
    Horizontal,
    Diagonal
}

// Toggle a horizontal, vertical, or diagonal line, as player with index 0. This is only used for
// the intro currently. Part or all of the line can be outside of the Universe; if this is the
// case, only the parts inside the Universe are toggled.
fn toggle_line(s: &mut MainState, orientation: Orientation, col: isize, row: isize, width: isize, height: isize) {
    let player_id = 0;   // hardcode player ID, since this is just for the intro
    match orientation {
        Orientation::Vertical => {
            for r in row..(height + row) {
                if col < 0 || r < 0 { continue }
                let _ = s.intro_uni.toggle(col as usize, r as usize, player_id);  // `let _ =`, because we don't care about errors
            }
        }
        Orientation::Horizontal => {
            for c in col..(width + col) {
                if c < 0 || row < 0 { continue }
                let _ = s.intro_uni.toggle(c as usize, row as usize, player_id);
            }
        }
        Orientation::Diagonal => {
            for x in 0..(width - 1) {
                let c: isize = col+x;
                let r: isize = row+x;
                if c < 0 || r < 0 { continue; }
                let _ = s.intro_uni.toggle(c as usize, r as usize, player_id);
            }
        }
    }
}

fn init_title_screen(s: &mut MainState) -> Result<(), ()> {

    // 1) Calculate width and height of rectangle which represents the intro logo
    // 2) Determine height and width of the window
    // 3) Center it
    // 4) get offset for row and column to draw at

    let resolution = s.video_settings.get_active_resolution();
    let win_width  = (resolution.w / DEFAULT_ZOOM_LEVEL) as isize; // cells
    let win_height = (resolution.h / DEFAULT_ZOOM_LEVEL) as isize; // cells
    let player_id = 0;   // hardcoded for this intro

    let letter_width = 5;
    let letter_height = 6;

    // 9 letters; account for width and spacing
    let logo_width = 9*5 + 9*5;
    let logo_height = letter_height;

    let mut offset_col = win_width/2  - logo_width/2;
    let     offset_row = win_height/2 - logo_height/2;

    let toggle = |s_: &mut MainState, col: isize, row: isize| {
        if col >= 0 || row >= 0 {
            let _ = s_.intro_uni.toggle(col as usize, row as usize, player_id); // we don't care if an error is returned
        }
    };

    // C
    toggle_line(s, Orientation::Horizontal, offset_col, offset_row, letter_width,letter_height);
    toggle_line(s, Orientation::Vertical, offset_col, offset_row+1, letter_width,letter_height);
    toggle_line(s, Orientation::Horizontal, offset_col+1, offset_row+letter_height, letter_width-1,letter_height);

    offset_col += 2*letter_width;

    // O
    toggle_line(s, Orientation::Horizontal, offset_col, offset_row, letter_width,letter_height);
    toggle_line(s, Orientation::Vertical, offset_col, offset_row+1, letter_width,letter_height);
    toggle_line(s, Orientation::Horizontal, offset_col+1, offset_row+letter_height, letter_width-1,letter_height);
    toggle_line(s, Orientation::Vertical, offset_col+letter_width-1, offset_row+1, letter_width,letter_height-1);

    offset_col += 2*letter_width;

    // N
    toggle_line(s, Orientation::Vertical, offset_col, offset_row, letter_width,letter_height+1);
    toggle_line(s, Orientation::Vertical, offset_col+letter_width, offset_row, letter_width,letter_height+1);
    toggle_line(s, Orientation::Diagonal, offset_col+1, offset_row+1, letter_width,letter_height);

    offset_col += 2*letter_width;

    // W
    toggle_line(s, Orientation::Vertical, offset_col, offset_row, letter_width,letter_height);
    toggle_line(s, Orientation::Vertical, offset_col+letter_width, offset_row, letter_width,letter_height+1);
    toggle_line(s, Orientation::Horizontal, offset_col, offset_row+letter_height, letter_width,letter_height);
    toggle(s, offset_col+letter_width/2, offset_row+letter_height-1);
    toggle(s, offset_col+letter_width/2, offset_row+letter_height-2);
    toggle(s, offset_col+letter_width/2+1, offset_row+letter_height-1);
    toggle(s, offset_col+letter_width/2+1, offset_row+letter_height-2);

    offset_col += 2*letter_width;

    // A
    toggle_line(s, Orientation::Vertical, offset_col, offset_row+1, letter_width,letter_height);
    toggle_line(s, Orientation::Vertical, offset_col+letter_width, offset_row, letter_width,letter_height+1);
    toggle_line(s, Orientation::Horizontal, offset_col, offset_row, letter_width,letter_height);
    toggle_line(s, Orientation::Horizontal, offset_col+1, offset_row+letter_height/2, letter_width-1,letter_height);

    offset_col += 2*letter_width;

    // Y
    toggle(s, offset_col, offset_row);
    toggle(s, offset_col, offset_row+1);
    toggle(s, offset_col, offset_row+2);
    toggle(s, offset_col+letter_height, offset_row);
    toggle(s, offset_col+letter_height, offset_row+1);
    toggle(s, offset_col+letter_height, offset_row+2);
    toggle_line(s, Orientation::Vertical, offset_col+letter_height/2, offset_row+letter_width/2+2, letter_width,letter_height-3);
    toggle_line(s, Orientation::Horizontal, offset_col, offset_row+letter_height/2, letter_width+2,letter_height-1);

    offset_col += 2*letter_width;

    // S
    toggle_line(s, Orientation::Horizontal, offset_col, offset_row, letter_width,letter_height);
    toggle_line(s, Orientation::Horizontal, offset_col, offset_row+letter_height, letter_width,letter_height);
    toggle_line(s, Orientation::Horizontal, offset_col, offset_row+letter_height/2, letter_width,letter_height);
    toggle(s, offset_col, offset_row+1);
    toggle(s, offset_col, offset_row+2);
    toggle(s, offset_col+letter_width-1, offset_row+4);
    toggle(s, offset_col+letter_width-1, offset_row+5);

    offset_col += 2*letter_width;

    // T
    toggle_line(s, Orientation::Horizontal, offset_col, offset_row, letter_width,letter_height);
    toggle_line(s, Orientation::Vertical, offset_col+letter_width/2, offset_row+1, letter_width,letter_height);

    offset_col += 2*letter_width;

    // E
    toggle_line(s, Orientation::Horizontal, offset_col, offset_row, letter_width,letter_height);
    toggle_line(s, Orientation::Vertical, offset_col, offset_row+1, letter_width,letter_height);
    toggle_line(s, Orientation::Horizontal, offset_col+1, offset_row+letter_height, letter_width-1,letter_height);
    toggle_line(s, Orientation::Horizontal, offset_col+1, offset_row+letter_height/2, letter_width-2,letter_height);

    Ok(())
}



// Now our main function, which does three things:
//
// * First, create a new `ggez::conf::Conf`
// object which contains configuration info on things such
// as screen resolution and window title,
// * Second, create a `ggez::game::Game` object which will
// do the work of creating our MainState and running our game,
// * then just call `game.run()` which runs the `Game` mainloop.
pub fn main() {
    env_logger::Builder::new()
        .format(|buf, record| {
            writeln!(buf,
                "{} [{:5}] - {}",
                Local::now().format("%a %Y-%m-%d %H:%M:%S%.6f"),
                record.level(),
                record.args(),
            )
        })
        .filter(None, LevelFilter::Trace)
        .filter(Some("futures"), LevelFilter::Off)
        .filter(Some("tokio_core"), LevelFilter::Off)
        .filter(Some("tokio_reactor"), LevelFilter::Off)
        .filter(Some("conway"), LevelFilter::Off)
        .filter(Some("ggez"), LevelFilter::Off)
        .filter(Some("gfx_device_gl"), LevelFilter::Off)
        .init();

    color_backtrace::install();

    let mut cb = ContextBuilder::new("conwayste", "Aaronm04|Manghi")
        .window_setup(conf::WindowSetup::default()
                      .title(format!("{} {} {}", "💥 conwayste", version!().to_owned(),"💥").as_str())
                      .icon("//conwayste.ico")
                      .vsync(true)
                      )
        .window_mode(conf::WindowMode::default()
                      .dimensions(DEFAULT_SCREEN_WIDTH, DEFAULT_SCREEN_HEIGHT)
                      .resizable(false)
                     );

    if let Ok(manifest_dir) = env::var("CARGO_MANIFEST_DIR") {
        let mut path = path::PathBuf::from(manifest_dir);
        path.push("resources");
        println!("Adding path {:?}", path);
        cb = cb.add_resource_path(path);
    } else {
        println!("Not building from cargo? Okie dokie.");
    }

    let (ctx, events_loop) = &mut cb.build().unwrap_or_else(|e| {
        error!("ContextBuilter failed: {:?}", e);
        std::process::exit(1);
    });

    match MainState::new(ctx) {
        Err(e) => {
            println!("Could not load Conwayste!");
            println!("Error: {}", e);
        }
        Ok(ref mut game) => {
            let result = run(ctx, events_loop, game);
            if let Err(e) = result {
                println!("Error encountered while running game: {}", e);
            } else {
                println!("Game exited cleanly.");
            }
        }
    }
}<|MERGE_RESOLUTION|>--- conflicted
+++ resolved
@@ -104,15 +104,9 @@
     menu_sys:            menu::MenuSystem,
     video_settings:      video::VideoSettings,
     config:              config::Config,
-<<<<<<< HEAD
-    viewport:            viewport::Viewport,
-    intro_viewport:      viewport::Viewport,
-    inputs:              input::InputManager,
-=======
     viewport:            viewport::GridView,
     intro_viewport:      viewport::GridView,
-    input_manager:       input::InputManager,
->>>>>>> 5db8c0bc
+    inputs:              input::InputManager,
     net_worker:          Option<network::ConwaysteNetWorker>,
     recvd_first_resize:  bool,       // work around an apparent ggez bug where the first resize event is bogus
 
@@ -371,7 +365,6 @@
                 .birth()
         };
 
-<<<<<<< HEAD
         let mut config = config::Config::new();
         config.load_or_create_default().map_err(|e| {
             let msg = format!("Error while loading config: {:?}", e);
@@ -381,7 +374,7 @@
         let mut vs = video::VideoSettings::new();
 
         let ui_manager = UIManager::new(ctx, &config, Rc::clone(&font));
-=======
+
         // Update universe draw parameters for intro
         let intro_uni_draw_params = UniDrawParams {
             bg_color: graphics::BLACK,
@@ -389,11 +382,6 @@
             player_id: -1,
             draw_counter: true,
         };
-
-        /*
-         * Network Initialization
-         */
->>>>>>> 5db8c0bc
 
         let mut s = MainState {
             screen_stack:        vec![Screen::Intro],
@@ -445,25 +433,19 @@
                 if self.inputs.key_info.key.is_some() || (self.power_on_timestamp > INTRO_DURATION) {
                     self.screen_stack.pop();
                     self.screen_stack.push(Screen::Menu);
+
+                    // update universe draw params now that intro is gone
+                    self.uni_draw_params = UniDrawParams {
+                        bg_color: self.color_settings.get_color(None),
+                        fg_color: self.color_settings.get_color(Some(CellState::Dead)),
+                        player_id: 1, // Current player, TODO sync with Server's CLIENT ID
+                        draw_counter: true,
+                    };
                 } else {
                     self.power_on_timestamp += duration;
 
                     if self.power_on_timestamp >= (INTRO_DURATION - INTRO_PAUSE_DURATION) {
                         self.intro_uni.next();
-<<<<<<< HEAD
-=======
-                        self.stage = Stage::Intro(remaining);
-                    } else {
-                        // update universe draw params
-                        // keep in sync with other places where we transition to Run
-                        self.uni_draw_params = UniDrawParams {
-                            bg_color: self.color_settings.get_color(None),
-                            fg_color: self.color_settings.get_color(Some(CellState::Dead)),
-                            player_id: 1, // Current player, TODO sync with Server's CLIENT ID
-                            draw_counter: true,
-                        };
-                        self.stage = Stage::Run; // XXX Menu Stage is disabled for the time being
->>>>>>> 5db8c0bc
                     }
                 }
             }
@@ -665,7 +647,6 @@
         self.drag_draw = None;   // probably unnecessary because of state.left() check in mouse_motion_event
     }
 
-<<<<<<< HEAD
     /// Vertical scroll:   (y, positive away from and negative toward the user)
     /// Horizontal scroll: (x, positive to the right and negative to the left)
     fn mouse_wheel_event(&mut self, _ctx: &mut Context, _x: f32, y: f32) {
@@ -695,27 +676,6 @@
 
             if self.inputs.key_info.key == Some(keycode) {
                 self.inputs.key_info.repeating = repeat;
-=======
-    fn key_down_event(&mut self,
-                      ctx: &mut Context,
-                      keycode: KeyCode,
-                      _keymod: KeyMods,
-                      repeat: bool
-                      ) {
-
-        match self.stage {
-            Stage::Intro(_) => {
-                // update universe draw params
-                // keep in sync with other places where we transition to Run
-                self.uni_draw_params = UniDrawParams {
-                    bg_color: self.color_settings.get_color(None),
-                    fg_color: self.color_settings.get_color(Some(CellState::Dead)),
-                    player_id: 1, // Current player, TODO sync with Server's CLIENT ID
-                    draw_counter: true,
-                };
-                self.stage = Stage::Run; // TODO lets just go to the game for now...
-                self.menu_sys.reset();
->>>>>>> 5db8c0bc
             }
 
             if self.inputs.key_info.modifier.is_none() {
