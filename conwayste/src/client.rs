--- conflicted
+++ resolved
@@ -54,13 +54,9 @@
 use ggez::conf;
 use ggez::event::*;
 use ggez::{GameError, GameResult, Context, ContextBuilder};
-use ggez::graphics;
-<<<<<<< HEAD
-use ggez::graphics::{Point2, Color, Rect};
-=======
+use ggez::graphics::{self, Rect};
 use ggez::graphics::{Color, DrawParam};
 use ggez::nalgebra::{Point2, Vector2};
->>>>>>> fae986b5
 use ggez::timer;
 
 use std::env;
@@ -337,12 +333,7 @@
         color_settings.cell_colors.insert(CellState::Wall,           Color::new(0.617,  0.55,  0.41, 1.0));
         color_settings.cell_colors.insert(CellState::Fog,            Color::new(0.780, 0.780, 0.780, 1.0));
 
-<<<<<<< HEAD
-        let small_font = graphics::Font::new(ctx, "//DejaVuSerif.ttf", 12)?;
-        let menu_font  = graphics::Font::new(ctx, "//DejaVuSerif.ttf", 20)?;
-=======
         let font = graphics::Font::default(); // Provides DejaVuSerif.ttf
->>>>>>> fae986b5
 
         let bigbang =
         {
@@ -379,11 +370,10 @@
         let mut config = config::Config::new();
         config.load_or_create_default().map_err(|e| {
             let msg = format!("Error while loading config: {:?}", e);
-            GameError::from(msg)
+            GameError::ConfigError(msg)
         })?;
 
         let mut vs = video::VideoSettings::new();
-        vs.gather_display_modes(ctx)?;
 
         vs.print_resolutions();
 
@@ -397,7 +387,7 @@
         chatpane.add(chatbox);
         chatpane.add(chatfield);
 
-        let checkbox = Box::new(Checkbox::new( &menu_font,
+        let checkbox = Box::new(Checkbox::new(ctx, &font,
             "Toggle FullScreen",
             Rect::new(10.0, 210.0, 20.0, 20.0),
             WidgetID::MainMenuTestCheckbox,
@@ -410,15 +400,15 @@
 
         // Create a new pane, and add two test buttons to it. Actions do not really matter for now, WIP
         let mut pane = Box::new(Pane::new(WidgetID::MainMenuPane1, Rect::new_i32(20, 20, 300, 250)));
-        let mut pane_button = Box::new(Button::new(&small_font, "ServerList", WidgetID::MainMenuPane1ButtonYes, UIAction::ScreenTransition(Screen::ServerList)));
+        let mut pane_button = Box::new(Button::new(ctx, &font, "ServerList", WidgetID::MainMenuPane1ButtonYes, UIAction::ScreenTransition(Screen::ServerList)));
         pane_button.set_size(Rect::new(10.0, 10.0, 180.0, 50.0));
         pane.add(pane_button);
 
-        let mut pane_button = Box::new(Button::new(&small_font, "InRoom", WidgetID::MainMenuPane1ButtonNo, UIAction::ScreenTransition(Screen::InRoom)));
+        let mut pane_button = Box::new(Button::new(ctx, &font, "InRoom", WidgetID::MainMenuPane1ButtonNo, UIAction::ScreenTransition(Screen::InRoom)));
         pane_button.set_size(Rect::new(10.0, 70.0, 180.0, 50.0));
         pane.add(pane_button);
 
-        let mut pane_button = Box::new(Button::new(&small_font, "StartGame", WidgetID::MainMenuTestButton, UIAction::ScreenTransition(Screen::Run)));
+        let mut pane_button = Box::new(Button::new(ctx, &font, "StartGame", WidgetID::MainMenuTestButton, UIAction::ScreenTransition(Screen::Run)));
         pane_button.set_size(Rect::new(10.0, 130.0, 180.0, 50.0));
         pane.add(pane_button);
 
@@ -433,14 +423,9 @@
         ui_layers.insert(Screen::Run, vec![layer_ingame]);
 
         let mut s = MainState {
-<<<<<<< HEAD
-            small_font:          small_font,
-            menu_font:           menu_font.clone(),
             screen_stack:        vec![Screen::Intro],
-=======
             small_font:          font.clone(),
-            stage:              Stage::Intro(INTRO_DURATION),
->>>>>>> fae986b5
+            menu_font:           font.clone(),
             uni:                 bigbang.unwrap(),
             intro_uni:           intro_universe.unwrap(),
             first_gen_was_drawn: false,
@@ -586,13 +571,8 @@
                 }
                 // TODO implement
              },
-<<<<<<< HEAD
             Screen::Exit => {
-               let _ = ctx.quit();
-=======
-            Stage::Exit => {
                let _ = ggez::event::quit(ctx);
->>>>>>> fae986b5
             }
         }
 
@@ -644,10 +624,9 @@
     // Note about coordinates: x and y are "screen coordinates", with the origin at the top left of
     // the screen. x becomes more positive going from left to right, and y becomes more positive
     // going top to bottom.
-<<<<<<< HEAD
     // Currently only allow one mouse button event at a time (e.g. left+right click not valid)
-    fn mouse_button_down_event(&mut self, _ctx: &mut Context, button: MouseButton, x: i32, y: i32) {
-        if self.inputs.mouse_info.mousebutton == MouseButton::Unknown {
+    fn mouse_button_down_event(&mut self, _ctx: &mut Context, button: MouseButton, x: f32, y: f32) {
+        if self.inputs.mouse_info.mousebutton == MouseButton::Other(0) {
             self.inputs.mouse_info.mousebutton = button;
             self.inputs.mouse_info.down_timestamp = Some(Instant::now());
             self.inputs.mouse_info.action = Some(MouseAction::Held);
@@ -660,10 +639,10 @@
         }
     }
 
-    fn mouse_motion_event(&mut self, _ctx: &mut Context, _state: MouseState, x: i32, y: i32, _xrel: i32, _yrel: i32) {
+    fn mouse_motion_event(&mut self, _ctx: &mut Context, x: f32, y: f32, dx: f32, dy: f32) {
         self.inputs.mouse_info.position = (x, y);
 
-        if self.inputs.mouse_info.mousebutton != MouseButton::Unknown
+        if self.inputs.mouse_info.mousebutton != MouseButton::Other(0)
             && (self.inputs.mouse_info.action == Some(MouseAction::Held) || self.inputs.mouse_info.action == Some(MouseAction::Drag)) {
             self.inputs.mouse_info.action = Some(MouseAction::Drag);
 
@@ -672,41 +651,11 @@
                     self.inputs.mouse_info.mousebutton,
                     self.inputs.mouse_info.position,
                     self.inputs.mouse_info.down_timestamp.unwrap().elapsed());
-=======
-    fn mouse_button_down_event(&mut self,
-                               _ctx: &mut Context,
-                               button: MouseButton,
-                               x: f32,
-                               y: f32
-                               ) {
-        self.input_manager.add(input::InputAction::MouseClick(button, x as i32, y as i32));
-    }
-
-    fn mouse_motion_event(&mut self,
-                          _ctx: &mut Context,
-                          x: f32,
-                          y: f32,
-                          dx: f32,
-                          dy: f32
-                          ) {
-        match self.stage {
-            Stage::Intro(_) => {}
-            Stage::Menu | Stage::Run => {
-                if self.drag_draw != None {
-                    self.input_manager.add(input::InputAction::MouseDrag(MouseButton::Left, x as i32, y as i32));
-                } else {
-                    self.input_manager.add(input::InputAction::MouseMovement(x as i32, y as i32));
-                }
-            }
-            Stage::InRoom => {
-                // TODO implement
->>>>>>> fae986b5
-            }
-        }
-    }
-
-<<<<<<< HEAD
-    fn mouse_button_up_event(&mut self, _ctx: &mut Context, button: MouseButton, x: i32, y: i32) {
+            }
+        }
+    }
+
+    fn mouse_button_up_event(&mut self, _ctx: &mut Context, button: MouseButton, x: f32, y: f32) {
         // Register as a click if we ended near where we started
         if self.inputs.mouse_info.mousebutton == button {
             self.inputs.mouse_info.action = Some(MouseAction::Click);
@@ -725,10 +674,10 @@
 
     /// Vertical scroll:   (y, positive away from and negative toward the user)
     /// Horizontal scroll: (x, positive to the right and negative to the left)
-    fn mouse_wheel_event(&mut self, _ctx: &mut Context, _x: i32, y: i32) {
-        self.inputs.mouse_info.scroll_event = if y > 0 {
+    fn mouse_wheel_event(&mut self, _ctx: &mut Context, _x: f32, y: f32) {
+        self.inputs.mouse_info.scroll_event = if y > 0.0 {
                 Some(ScrollEvent::ScrollUp)
-            } else if y < 0 {
+            } else if y < 0.0 {
                 Some(ScrollEvent::ScrollDown)
             } else {
                 None
@@ -739,12 +688,13 @@
         }
     }
 
-    fn key_down_event(&mut self, _ctx: &mut Context, keycode: Keycode, keymod: Mod, repeat: bool ) {
+    fn key_down_event(&mut self, _ctx: &mut Context, keycode: KeyCode, keymod: KeyMods, repeat: bool ) {
         let key_as_int32 = keycode as i32;
 
         // Support just the basics for now by ignoring everything after the last arrow key in the key code list
-        if key_as_int32 < (Keycode::NumLockClear as i32)
-            || (key_as_int32 >= Keycode::LCtrl as i32 && key_as_int32 < Keycode::Mode as i32) {
+        if key_as_int32 < (KeyCode::Numlock as i32)
+            || (key_as_int32 >= KeyCode::LAlt as i32 && key_as_int32 <= KeyCode::LWin as i32)
+            || (key_as_int32 >= KeyCode::RAlt as i32 && key_as_int32 <= KeyCode::RWin as i32) {
             if self.inputs.key_info.key.is_none() {
                 self.inputs.key_info.key = Some(keycode);
             }
@@ -755,39 +705,11 @@
 
             if self.inputs.key_info.modifier.is_none() {
                 match keycode {
-                    Keycode::LCtrl | Keycode::LGui | Keycode::LAlt | Keycode::LShift |
-                    Keycode::RCtrl | Keycode::RGui | Keycode::RAlt | Keycode::RShift => {
+                    KeyCode::LControl | KeyCode::LWin | KeyCode::LAlt | KeyCode::LShift |
+                    KeyCode::RControl | KeyCode::RWin | KeyCode::RAlt | KeyCode::RShift => {
                         self.inputs.key_info.modifier = Some(keymod);
                     }
                     _ => {} // ignore all other non-standard, non-modifier keys
-=======
-    fn mouse_button_up_event(&mut self,
-                             _ctx: &mut Context,
-                             _button: MouseButton,
-                             _x: f32,
-                             _y: f32
-                             ) {
-        // TODO Later, we'll need to support drag-and-drop patterns as well as drag draw
-        self.drag_draw = None;   // probably unnecessary because of state.left() check in mouse_motion_event
-    }
-
-    fn key_down_event(&mut self,
-                      ctx: &mut Context,
-                      keycode: KeyCode,
-                      _keymod: KeyMods,
-                      repeat: bool
-                      ) {
-
-        match self.stage {
-            Stage::Intro(_) => {
-                self.stage = Stage::Run; // TODO lets just go to the game for now...
-                self.menu_sys.reset();
-            }
-            Stage::Menu | Stage::Run | Stage::InRoom | Stage::ServerList => {
-                // TODO for now just quit the game
-                if keycode == KeyCode::Escape {
-                    self.quit_event(ctx);
->>>>>>> fae986b5
                 }
             }
         }
@@ -797,11 +719,11 @@
         }
     }
 
-    fn key_up_event(&mut self, _ctx: &mut Context, keycode: Keycode, _keymod: Mod, _repeat: bool) {
+    fn key_up_event(&mut self, _ctx: &mut Context, keycode: KeyCode, _keymod: KeyMods) {
         if self.inputs.key_info.modifier.is_some() {
             match keycode {
-                Keycode::LCtrl | Keycode::LGui | Keycode::LAlt | Keycode::LShift |
-                Keycode::RCtrl | Keycode::RGui | Keycode::RAlt | Keycode::RShift => {
+                KeyCode::LControl | KeyCode::LWin | KeyCode::LAlt | KeyCode::LShift |
+                KeyCode::RControl | KeyCode::RWin | KeyCode::RAlt | KeyCode::RShift => {
                     self.inputs.key_info.modifier = None;
                 }
                 _ => {}, // ignore the non-modifier keys as they're handled below
@@ -815,37 +737,18 @@
         }
     }
 
-    /// Candidate text is passed by the OS (via Input Method Editor).
-    /// Refer to:
-    /// <https://wiki.libsdl.org/SDL_TextEditingEvent>
-    /// <https://wiki.libsdl.org/SDL_TextInputEvent>
-    /// <https://wiki.libsdl.org/Tutorials/TextInput>
-    fn text_editing_event(&mut self, _ctx: &mut Context, _text: String, _start: i32, _length: i32) {
-        //println!("[text_editing_event] (text,start,length) {}, {}, {}", _text, _start, _length);
-    }
-
-<<<<<<< HEAD
     /// Resulting text (usually a unicode character) is passed by the OS (via Input Method Editor).
     /// Refer to:
     /// <https://wiki.libsdl.org/SDL_TextEditingEvent>
     /// <https://wiki.libsdl.org/SDL_TextInputEvent>
     /// <https://wiki.libsdl.org/Tutorials/TextInput>
-    fn text_input_event(&mut self, _ctx: &mut Context, text: String) {
+    fn text_input_event(&mut self, _ctx: &mut Context, character: char) {
         if let Some(tf) = self.focused_textfield_mut() {
             if tf.state.is_some() {
-                tf.add_at_cursor(text);
+                tf.add_char_at_cursor(character);
             }
         }
         // println!("[text_input_event] (text) {}", text);
-    }
-
-=======
-    fn key_up_event(&mut self,
-                    _ctx: &mut Context,
-                    keycode: KeyCode,
-                    _keymod: KeyMods) {
-        //self.input_manager.clear_input_start_time();
-        self.input_manager.add(input::InputAction::KeyRelease(keycode));
     }
 
     fn resize_event(&mut self, ctx: &mut Context, width: f32, height: f32) {
@@ -859,7 +762,6 @@
         graphics::set_screen_coordinates(ctx, new_rect).unwrap();
         self.viewport.set_dimensions(width, height);
     }
->>>>>>> fae986b5
 
     fn quit_event(&mut self, _ctx: &mut Context) -> bool {
         println!("Got quit event!");
@@ -920,14 +822,6 @@
         // grid foreground (dead cells)
         let full_rect = self.viewport.get_rect_from_origin();
 
-<<<<<<< HEAD
-        if let Some(clipped_rect) = ui::intersection(full_rect, self.viewport.get_viewport()) {
-            graphics::set_color(ctx, draw_params.fg_color)?;
-            graphics::rectangle(ctx,  GRID_DRAW_STYLE.to_draw_mode(), clipped_rect)?;
-        }
-
-=======
->>>>>>> fae986b5
         let image = graphics::Image::solid(ctx, 1u16, graphics::WHITE)?; // 1x1 square
         let mut spritebatch = graphics::spritebatch::SpriteBatch::new(image);
 
@@ -955,7 +849,7 @@
             }
         });
 
-        if let Some(clipped_rect) = utils::Graphics::intersection(full_rect, self.viewport.get_viewport()) {
+        if let Some(clipped_rect) = ui::intersection(full_rect, self.viewport.get_viewport()) {
             let origin = graphics::DrawParam::new().dest(clipped_rect.point());
             let rectangle = graphics::Mesh::new_rectangle(ctx, GRID_DRAW_STYLE.to_draw_mode(), clipped_rect, draw_params.fg_color)?;
 
@@ -1040,7 +934,7 @@
         }
 
         match keycode {
-            Keycode::Return => {
+            KeyCode::Return => {
                 if let Some(tf) = self.textfield_from_id(WidgetID::InGamePane1ChatboxTextField) {
                     if tf.state.is_none() {
                         let layer_vec = self.ui_layers.get_mut(&Screen::Run).unwrap();
@@ -1048,125 +942,58 @@
                             layer.enter_focus(WidgetID::InGamePane1ChatboxTextField);
                         }
                     }
-<<<<<<< HEAD
-=======
-
-                    // KEYBOARD EVENTS
-                    input::InputAction::KeyPress(keycode, repeat) => {
-                        match keycode {
-                            KeyCode::Return => {
-                                if !repeat {
-                                    self.running = !self.running;
-                                }
-                            }
-                            KeyCode::Space => {
-                                self.single_step = true;
-                            }
-                            KeyCode::Up => {
-                                self.arrow_input = (0, -1);
-                            }
-                            KeyCode::Down => {
-                                self.arrow_input = (0, 1);
-                            }
-                            KeyCode::Left => {
-                                self.arrow_input = (-1, 0);
-                            }
-                            KeyCode::Right => {
-                                self.arrow_input = (1, 0);
-                            }
-                            KeyCode::Add | KeyCode::Equals => {
-                                self.viewport.adjust_zoom_level(viewport::ZoomDirection::ZoomIn);
-                                let cell_size = self.viewport.get_cell_size();
-                                self.config.modify(|settings| {
-                                    settings.gameplay.zoom = cell_size;
-                                });
-                            }
-                            KeyCode::Minus | KeyCode::Subtract => {
-                                self.viewport.adjust_zoom_level(viewport::ZoomDirection::ZoomOut);
-                                let cell_size = self.viewport.get_cell_size();
-                                self.config.modify(|settings| {
-                                    settings.gameplay.zoom = cell_size;
-                                });
-                            }
-                            KeyCode::Numpad1 => {
-                                self.win_resize = 1;
-                            }
-                            KeyCode::Numpad2 => {
-                                self.win_resize = 2;
-                            }
-                            KeyCode::Numpad3 => {
-                                self.win_resize = 3;
-                            }
-                            KeyCode::LWin => {
-
-                            }
-                            KeyCode::D => {
-                                // TODO: do something with this debug code
-                                let visibility = None;  // can also do Some(player_id)
-                                let pat = self.uni.to_pattern(visibility);
-                                println!("PATTERN DUMP:\n{}", pat.0);
-                            }
-                            _ => {
-                                println!("Unrecognized keycode {:?}", keycode);
-                            }
-                        }
-                    }
-
-                    _ => {},
->>>>>>> fae986b5
-                }
-            }
-            Keycode::R => {
+                }
+            }
+            KeyCode::R => {
                 if !self.inputs.key_info.repeating {
                     self.running = !self.running;
                 }
             }
-            Keycode::Space => {
+            KeyCode::Space => {
                 self.single_step = true;
             }
-            Keycode::Up => {
+            KeyCode::Up => {
                 self.arrow_input = (0, -1);
             }
-            Keycode::Down => {
+            KeyCode::Down => {
                 self.arrow_input = (0, 1);
             }
-            Keycode::Left => {
+            KeyCode::Left => {
                 self.arrow_input = (-1, 0);
             }
-            Keycode::Right => {
+            KeyCode::Right => {
                 self.arrow_input = (1, 0);
             }
-            Keycode::Plus | Keycode::Equals => {
+            KeyCode::Add | KeyCode::Equals => {
                 self.viewport.adjust_zoom_level(viewport::ZoomDirection::ZoomIn);
                 let cell_size = self.viewport.get_cell_size();
                 self.config.modify(|settings| {
                     settings.gameplay.zoom = cell_size;
                 });
             }
-            Keycode::Minus | Keycode::Underscore => {
+            KeyCode::Minus | KeyCode::Subtract => {
                 self.viewport.adjust_zoom_level(viewport::ZoomDirection::ZoomOut);
                 let cell_size = self.viewport.get_cell_size();
                 self.config.modify(|settings| {
                     settings.gameplay.zoom = cell_size;
                 });
             }
-            Keycode::D => {
+            KeyCode::D => {
                 // TODO: do something with this debug code
                 let visibility = None;  // can also do Some(player_id)
                 let pat = self.uni.to_pattern(visibility);
                 println!("PATTERN DUMP:\n{}", pat.0);
             }
-            Keycode::Escape => {
+            KeyCode::Escape => {
                 self.toggle_paused_game = true;
             }
             _ => {
-                println!("Unrecognized keycode {}", keycode);
+                println!("Unrecognized keycode {:?}", keycode);
             }
         }
     }
 
     fn process_menu_inputs(&mut self) {
-<<<<<<< HEAD
         let keycode;
 
         if let Some(k) = self.inputs.key_info.key {
@@ -1176,16 +1003,16 @@
         }
 
         match keycode {
-            Keycode::Up => {
+            KeyCode::Up => {
                 self.arrow_input = (0, -1);
             }
-            Keycode::Down => {
+            KeyCode::Down => {
                 self.arrow_input = (0, 1);
             }
-            Keycode::Left => {
+            KeyCode::Left => {
                 self.arrow_input = (-1, 0);
             }
-            Keycode::Right => {
+            KeyCode::Right => {
                 self.arrow_input = (1, 0);
             }
             _ => {}
@@ -1202,103 +1029,57 @@
         }
 
         match keycode {
-            Keycode::Return => {
+            KeyCode::Return => {
                 if let Some(tf) = self.textfield_from_id(WidgetID::InGamePane1ChatboxTextField) {
                     tf.state = Some(TextInputState::TextInputComplete);
                 }
             }
-            Keycode::Escape => {
+            KeyCode::Escape => {
                 if let Some(layer) = self.top_layer_mut() {
                     layer.exit_focus();
                 }
             }
-            Keycode::Backspace => {
+            KeyCode::Back => {
                 if let Some(tf) = self.textfield_from_id(WidgetID::InGamePane1ChatboxTextField) {
                     if let Some(TextInputState::EnteringText) = tf.state {
                         tf.backspace_char();
                     }
                 }
             }
-            Keycode::Delete => {
+            KeyCode::Delete => {
                 if let Some(tf) = self.textfield_from_id(WidgetID::InGamePane1ChatboxTextField) {
                     if let Some(TextInputState::EnteringText) = tf.state {
                         tf.delete_char();
                     }
                 }
             }
-            Keycode::Left => {
+            KeyCode::Left => {
                 if let Some(tf) = self.textfield_from_id(WidgetID::InGamePane1ChatboxTextField) {
                     if let Some(TextInputState::EnteringText) = tf.state {
                         tf.dec_cursor_pos();
                     }
                 }
             },
-            Keycode::Right => {
+            KeyCode::Right => {
                 if let Some(tf) = self.textfield_from_id(WidgetID::InGamePane1ChatboxTextField) {
                     if let Some(TextInputState::EnteringText) = tf.state {
                         tf.inc_cursor_pos();
                     }
                 }
             }
-            Keycode::Up => {},    // ?? go up and down the message stack?
-            Keycode::Down => {},
-            Keycode::Home => {
+            KeyCode::Up => {},    // ?? go up and down the message stack?
+            KeyCode::Down => {},
+            KeyCode::Home => {
                 if let Some(tf) = self.textfield_from_id(WidgetID::InGamePane1ChatboxTextField) {
                     if let Some(TextInputState::EnteringText) = tf.state {
                         tf.cursor_home();
                     }
                 }
             }
-            Keycode::End => {
+            KeyCode::End => {
                 if let Some(tf) = self.textfield_from_id(WidgetID::InGamePane1ChatboxTextField) {
                     if let Some(TextInputState::EnteringText) = tf.state {
                         tf.cursor_end();
-=======
-        while self.input_manager.has_more() {
-            if let Some(input) = self.input_manager.remove() {
-                match input {
-                    input::InputAction::MouseClick(MouseButton::Left, _x, _y) => {}
-                    input::InputAction::MouseClick(MouseButton::Right, _x, _y) => {}
-                    input::InputAction::MouseMovement(_x, _y) => {}
-                    input::InputAction::MouseDrag(MouseButton::Left, _x, _y) => {}
-                    input::InputAction::MouseRelease(_) => {}
-
-                    input::InputAction::KeyPress(keycode, repeat) => {
-                        if !self.menu_sys.get_controls().is_menu_key_pressed() {
-                            match keycode {
-                                KeyCode::Up => {
-                                    self.arrow_input = (0, -1);
-                                }
-                                KeyCode::Down => {
-                                    self.arrow_input = (0, 1);
-                                }
-                                KeyCode::Left => {
-                                    self.arrow_input = (-1, 0);
-                                }
-                                KeyCode::Right => {
-                                    self.arrow_input = (1, 0);
-                                }
-                                KeyCode::Return => {
-                                    if !repeat {
-                                        self.return_key_pressed = true;
-                                    }
-                                }
-                                KeyCode::Escape => {
-                                    self.escape_key_pressed = true;
-                                }
-                                _ => {}
-                            }
-                        }
-                    }
-                    input::InputAction::KeyRelease(keycode) => {
-                        match keycode {
-                            KeyCode::Up | KeyCode::Down | KeyCode::Left | KeyCode::Right => {
-                                self.arrow_input = (0, 0);
-                                self.menu_sys.get_controls().set_menu_key_pressed(false);
-                            }
-                            _ => {}
-                        }
->>>>>>> fae986b5
                     }
                 }
             }
@@ -1351,8 +1132,8 @@
             //// Non-Arrow key was pressed
             //////////////////////////
             if let Some(k) = self.inputs.key_info.key {
-                let escape_key_pressed = k == Keycode::Escape && !self.inputs.key_info.repeating;
-                let return_key_pressed = k == Keycode::Return && !self.inputs.key_info.repeating;
+                let escape_key_pressed = k == KeyCode::Escape && !self.inputs.key_info.repeating;
+                let return_key_pressed = k == KeyCode::Return && !self.inputs.key_info.repeating;
 
                 if !escape_key_pressed && !return_key_pressed {
                     return;
@@ -1446,12 +1227,8 @@
                                 self.menu_sys.menu_state = menu::MenuState::Options;
                             }
                             menu::MenuItemIdentifier::Fullscreen => {
-<<<<<<< HEAD
+                                /* TODO/FIXME, somewhat limping fullscreen support in 0.5.1 */
                                 if !escape_key_pressed {
-=======
-                                /* TODO/FIXME, somewhat limping fullscreen support in 0.5.1 */
-                                if !self.escape_key_pressed {
->>>>>>> fae986b5
                                     self.video_settings.toggle_fullscreen(ctx);
                                     let is_fullscreen = self.video_settings.is_fullscreen;
                                     self.config.modify(|settings| {
@@ -1535,8 +1312,8 @@
         for msg in incoming_messages {
             if let Some(cb) = self.chatbox_from_id(WidgetID::InGamePane1Chatbox) {
                 // FIXME once ggez 0.5 lands
-                let font = graphics::Font::new(ctx, "//DejaVuSerif.ttf", 12).unwrap();
-                cb.add_message(ctx, &font, &msg)?;
+                let font = graphics::Font::default();
+                cb.add_message(ctx, &font, msg)?;
             }
         }
 
@@ -1544,35 +1321,13 @@
     }
 
     fn post_update(&mut self) -> GameResult<()> {
-<<<<<<< HEAD
         if let Some(action) = self.inputs.mouse_info.action {
             match action {
                 MouseAction::Click => {
                     self.inputs.mouse_info.down_timestamp = None;
                     self.inputs.mouse_info.action = None;
-                    self.inputs.mouse_info.mousebutton = MouseButton::Unknown;
-                    self.inputs.mouse_info.down_position = (0, 0);
-=======
-        /*
-        match self.input_manager.peek() {
-            Some(&input::InputAction::KeyPress(keycode, repeat)) => {
-                if repeat {
-                    match keycode {
-                        KeyCode::Up => {
-                            self.arrow_input = (0, -1);
-                        }
-                        KeyCode::Down => {
-                            self.arrow_input = (0, 1);
-                        }
-                        KeyCode::Left => {
-                            self.arrow_input = (-1, 0);
-                        }
-                        KeyCode::Right => {
-                            self.arrow_input = (1, 0);
-                        }
-                        _ => self.arrow_input = (0, 0)
-                    }
->>>>>>> fae986b5
+                    self.inputs.mouse_info.mousebutton = MouseButton::Other(0);
+                    self.inputs.mouse_info.down_position = (0.0, 0.0);
                 }
                 MouseAction::Drag | MouseAction::Held | MouseAction::DoubleClick => {}
             }
@@ -1660,10 +1415,10 @@
         }
 
         if !msg.is_empty() {
-            let font = graphics::Font::new(ctx, "//DejaVuSerif.ttf", 12).unwrap();
+            let font = graphics::Font::default();
             if let Some(cb) = self.chatbox_from_id(WidgetID::InGamePane1Chatbox) {
                             // FIXME once ggez 0.5 lands
-                cb.add_message(ctx, &font, &msg)?;
+                cb.add_message(ctx, &font, msg.clone())?;
 
                 if let Some(ref mut netwayste) = self.net_worker {
                     netwayste.try_send(NetwaysteEvent::ChatMessage(msg));
