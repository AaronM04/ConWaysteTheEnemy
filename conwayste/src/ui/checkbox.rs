
/*  Copyright 2019 the Conwayste Developers.
 *
 *  This file is part of conwayste.
 *
 *  conwayste is free software: you can redistribute it and/or modify
 *  it under the terms of the GNU General Public License as published by
 *  the Free Software Foundation, either version 3 of the License, or
 *  (at your option) any later version.
 *
 *  conwayste is distributed in the hope that it will be useful,
 *  but WITHOUT ANY WARRANTY; without even the implied warranty of
 *  MERCHANTABILITY or FITNESS FOR A PARTICULAR PURPOSE.  See the
 *  GNU General Public License for more details.
 *
 *  You should have received a copy of the GNU General Public License
 *  along with conwayste.  If not, see
 *  <http://www.gnu.org/licenses/>. */

use ggez::graphics::{self, Rect, DrawMode, DrawParam};
use ggez::nalgebra::{Point2, Vector2};
use ggez::{Context, GameResult};

use super::{
    label::Label,
    widget::Widget,
    common::{within_widget, FontInfo},
    UIAction,
    UIError, UIResult,
    WidgetID,
};

use crate::constants::colors::*;

pub struct Checkbox {
    id: WidgetID,
    z_index: usize,
    pub label: Label,
    pub enabled: bool,
    pub dimensions: Rect,
    pub hover: bool,
    pub action: UIAction
}

const LABEL_OFFSET_X: f32 = 30.0;
const LABEL_OFFSET_Y: f32 = -5.0;

/// A standard checkbox widget that can be toggled between enabled or disabled
impl Checkbox {
    /// Creates a Checkbox widget.
    ///
    /// # Arguments
    /// * `ctx` - GGEZ context
    /// * `widget_id` - Unique widget identifier
    /// * `enabled` - initial to checked or unchecked
    /// * `font_info` - font descriptor to be used when drawing the text
    /// * `text` - Label text
    /// * `dimensions` - Size of checkbox (currently a hollor or filled rectangle)
    ///
    /// # Examples
    ///
    /// ```rust
    /// use ggez::graphics::Font;
    /// use ui::{self, Checkbox, common};
    ///
    /// let font = Font::default();
    /// let font_info = common::FontInfo::new(ctx, font, Some(20.0));
    /// let checkbox = Checkbox::new(
    ///     ctx,
    ///     ui::TestCheckbox,
    ///     false,
    ///     font_info,
    ///     "Toggle Me",
    ///     Rect::new(10.0, 210.0, 20.0, 20.0)
    /// );
    /// checkbox.draw(ctx);
    /// ```
    ///
    pub fn new(
        ctx: &mut Context,
        widget_id: WidgetID,
        enabled: bool,
        font_info: FontInfo,
        text: String,
        dimensions: Rect,
    ) -> Self {
        let label_origin = Point2::new(
            dimensions.x + dimensions.w + LABEL_OFFSET_X,
            dimensions.y + dimensions.h + LABEL_OFFSET_Y
        );

        Checkbox {
            id: widget_id,
            z_index: 0,
            label: Label::new(ctx, widget_id, font_info, text, *CHECKBOX_TEXT_COLOR, label_origin),
            enabled: enabled,
            dimensions: dimensions,
            hover: false,
            action: UIAction::Toggle(enabled)
        }
    }

    /// Toggles the checkbox between enabled or disabled, and returns its new state
    pub fn toggle_checkbox(&mut self) -> bool {
        self.enabled = !self.enabled;
        self.enabled
    }
}


impl Widget for Checkbox {
    fn id(&self) -> WidgetID {
        self.id
    }

<<<<<<< HEAD
    fn z_index(&self) -> usize {
        self.z_index
    }

    fn size(&self) -> Rect {
=======
    fn rect(&self) -> Rect {
>>>>>>> a780d032
        self.dimensions
    }

    fn set_rect(&mut self, new_dims: Rect) -> UIResult<()> {
        if new_dims.w == 0.0 || new_dims.h == 0.0 {
            return Err(Box::new(UIError::InvalidDimensions {
                reason: format!("Cannot set the size to a width or height of Checkbox {:?} to zero", self.id())
            }));
        }

        self.dimensions = new_dims;
        Ok(())
    }

    fn position(&self) -> Point2<f32> {
        self.dimensions.point().into()
    }

    fn set_position(&mut self, x: f32, y: f32) {
        self.dimensions.x = x;
        self.dimensions.y = y;
    }

    fn size(&self) -> (f32, f32) {
        (self.dimensions.w, self.dimensions.h)
    }

    fn set_size(&mut self, w: f32, h: f32) -> UIResult<()> {
        if w == 0.0 || h == 0.0 {
            return Err(Box::new(UIError::InvalidDimensions {
                reason: format!("Cannot set the width or height of Checkbox {:?} to zero", self.id())
            }));
        }

        self.dimensions.w = w;
        self.dimensions.h = h;

        Ok(())
    }


    fn translate(&mut self, dest: Vector2<f32>) {
        self.dimensions.translate(dest);
        self.label.translate(dest);
    }

    fn on_hover(&mut self, point: &Point2<f32>) {
        let label_dimensions = self.label.rect();
        self.hover = within_widget(point, &self.dimensions) || within_widget(point, &label_dimensions);
    }

    fn on_click(&mut self, _point: &Point2<f32>) -> Option<(WidgetID, UIAction)>
    {
        return Some(( self.id, UIAction::Toggle(self.toggle_checkbox()) ));
    }

    fn draw(&mut self, ctx: &mut Context) -> GameResult<()> {

        if self.hover {
            // Add in a violet border/fill while hovered. Color checkbox differently to indicate  hovered state.
            let border_rect = Rect::new(
                self.dimensions.x-1.0,
                self.dimensions.y-1.0,
                self.dimensions.w + 4.0,
                self.dimensions.h + 4.0
            );

            let hovered_border = graphics::Mesh::new_rectangle(
                ctx,
                DrawMode::stroke(2.0),
                border_rect,
                *CHECKBOX_BORDER_ON_HOVER_COLOR
            )?;

            graphics::draw(ctx, &hovered_border, DrawParam::default())?;
        }

        let draw_mode = if self.enabled {
            DrawMode::fill()
        } else {
            DrawMode::stroke(2.0)
        };

        let border = graphics::Mesh::new_rectangle(
            ctx,
            draw_mode,
            self.dimensions,
            *CHECKBOX_TOGGLED_FILL_COLOR
        )?;
        graphics::draw(ctx, &border, DrawParam::default())?;

        let label_border = graphics::Mesh::new_rectangle(
            ctx,
            DrawMode::stroke(2.0),
            self.dimensions,
            *CHECKBOX_TOGGLED_FILL_COLOR
        )?;
        graphics::draw(ctx, &label_border, DrawParam::default())?;

        self.label.draw(ctx)?;

        Ok(())
    }
}

widget_from_id!(Checkbox);<|MERGE_RESOLUTION|>--- conflicted
+++ resolved
@@ -113,15 +113,11 @@
         self.id
     }
 
-<<<<<<< HEAD
     fn z_index(&self) -> usize {
         self.z_index
     }
 
-    fn size(&self) -> Rect {
-=======
     fn rect(&self) -> Rect {
->>>>>>> a780d032
         self.dimensions
     }
 
