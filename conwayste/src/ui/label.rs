/*  Copyright 2019-2020 the Conwayste Developers.
 *
 *  This file is part of conwayste.
 *
 *  conwayste is free software: you can redistribute it and/or modify
 *  it under the terms of the GNU General Public License as published by
 *  the Free Software Foundation, either version 3 of the License, or
 *  (at your option) any later version.
 *
 *  conwayste is distributed in the hope that it will be useful,
 *  but WITHOUT ANY WARRANTY; without even the implied warranty of
 *  MERCHANTABILITY or FITNESS FOR A PARTICULAR PURPOSE.  See the
 *  GNU General Public License for more details.
 *
 *  You should have received a copy of the GNU General Public License
 *  along with conwayste.  If not, see
 *  <http://www.gnu.org/licenses/>. */

use std::fmt;

#[cfg(test)]
use ggez::graphics::Font;
use ggez::graphics::{self, Color, DrawParam, Drawable, Rect, Text, TextFragment};
use ggez::nalgebra::{Point2, Vector2};
use ggez::{Context, GameResult};

use id_tree::NodeId;

use super::{
    common::FontInfo,
    context::{EmitEvent, HandlerData},
    widget::Widget,
    UIError, UIResult,
};

pub struct Label {
    id:             Option<NodeId>,
    font_info:      FontInfo,
    color:          Color,
    z_index:        usize,
    pub textfrag:   TextFragment,
    pub dimensions: Rect,
    handler_data:   HandlerData,
}

impl fmt::Debug for Label {
    fn fmt(&self, f: &mut fmt::Formatter<'_>) -> fmt::Result {
        write!(
            f,
            "Label {{ id: {:?}, z-index: {}, Dimensions: {:?} }}",
            self.id, self.z_index, self.dimensions
        )
    }
}

/// A graphical widget representation of text
impl Label {
    /// Creates a Label widget.
    ///
    /// # Arguments
    /// * `ctx` - GGEZ context
    /// * `font` - font to be used when drawing the text
    /// * `string` - Label text
    /// * `color` - Text color
    /// * `dest` - Destination point
    ///
    /// # Examples
    ///
    /// ```rust
    /// use ui::{self, Label, common};
    /// use chromatica::css;
    ///
    /// let font = Font::default();
    /// let font_info = FontInfo::new(font, Some(20.0));
    /// let label = Label::new(
    ///     ctx,
    ///     font_info,
    ///     "TestButton",
    ///     Color::from(css::DARKCYAN),
    ///     Color::from(css::WHITE)
    /// );
    ///
    /// label.draw(ctx);
    /// ```
    ///
<<<<<<< HEAD
    //TODO: remove ctx; no need to make TextFragments if we know the width of characters (font_info)
    pub fn new(
        ctx: &mut Context,
        widget_id: WidgetID,
        font_info: FontInfo,
        string: String,
        color: Color,
        dest: Point2<f32>
    ) -> Self {
=======
    pub fn new(ctx: &mut Context, font_info: FontInfo, string: String, color: Color, dest: Point2<f32>) -> Self {
>>>>>>> 6b55a7b0
        let text_fragment;
        #[cfg(not(test))]
        {
            text_fragment = TextFragment::new(string.clone())
                .scale(font_info.scale)
                .color(color)
                .font(font_info.font);
        }
        #[cfg(test)]
        {
            text_fragment = TextFragment::new(string.clone())
                .scale(font_info.scale)
                .color(color)
                .font(Font::default());
        }

        let text = Text::new(text_fragment.clone());
        // unwrap safe b/c if this fails then the game is fundamentally broken and is not in a usable state
        let mut dimensions = <Text as Drawable>::dimensions(&text, ctx).unwrap();
        dimensions.move_to(dest);

        Label {
            id: None,
            font_info,
            color,
            z_index: std::usize::MAX,
            textfrag: text_fragment,
            dimensions,
            handler_data: HandlerData::new(),
        }
    }

    /// Sets the text for this label. Note that the dimensions are changed by this.
    pub fn set_text(&mut self, ctx: &mut Context, text: String) {
        let dest = self.dimensions.point();
        let text_fragment;
        #[cfg(not(test))]
        {
            text_fragment = TextFragment::new(text)
                .scale(self.font_info.scale)
                .color(self.color)
                .font(self.font_info.font);
        }
        #[cfg(test)]
        {
            text_fragment = TextFragment::new(text)
                .scale(self.font_info.scale)
                .color(self.color)
                .font(Font::default());
        }

        let text = Text::new(text_fragment.clone());
        // unwrap safe b/c if this fails then the game is fundamentally broken and is not in a usable state
        let mut dimensions = <Text as Drawable>::dimensions(&text, ctx).unwrap();
        dimensions.move_to(dest);
        self.dimensions = dimensions;
        self.textfrag = text_fragment;
    }

    /// Gets the text set for this label.
    #[allow(unused)]
    pub fn text(&self) -> &str {
        &self.textfrag.text
    }
}

impl Widget for Label {
    /// Retrieves the widget's unique identifer
    fn id(&self) -> Option<&NodeId> {
        self.id.as_ref()
    }

    fn set_id(&mut self, new_id: NodeId) {
        self.id = Some(new_id);
    }

    fn z_index(&self) -> usize {
        self.z_index
    }

    fn set_z_index(&mut self, new_z_index: usize) {
        self.z_index = new_z_index;
    }

    /// Get the size of the widget. Widget must be sizable.
    fn rect(&self) -> Rect {
        self.dimensions
    }

    fn set_rect(&mut self, new_dims: Rect) -> UIResult<()> {
        if new_dims.w == 0.0 || new_dims.h == 0.0 {
            return Err(Box::new(UIError::InvalidDimensions {
                reason: format!("Cannot set the width or height of Label {:?} to zero", self.id()),
            }));
        }

        self.dimensions = new_dims;
        Ok(())
    }

    fn position(&self) -> Point2<f32> {
        self.dimensions.point().into()
    }

    fn set_position(&mut self, x: f32, y: f32) {
        self.dimensions.x = x;
        self.dimensions.y = y;
    }

    fn size(&self) -> (f32, f32) {
        (self.dimensions.w, self.dimensions.h)
    }

    fn set_size(&mut self, w: f32, h: f32) -> UIResult<()> {
        if w == 0.0 || h == 0.0 {
            return Err(Box::new(UIError::InvalidDimensions {
                reason: format!("Cannot set the width or height of Label {:?} to zero", self.id()),
            }));
        }

        self.dimensions.w = w;
        self.dimensions.h = h;

        Ok(())
    }

    /// Translate the widget from one location to another. Widget must be sizable.
    fn translate(&mut self, dest: Vector2<f32>) {
        self.dimensions.translate(dest);
    }

    fn draw(&mut self, ctx: &mut Context) -> GameResult<()> {
        let text = Text::new(self.textfrag.clone());

        // If the text is updated, we need to refresh the dimensions of the virtual rectangle bounding it.
        // unwrap safe b/c if this fails then the game is fundamentally broken and is not in a usable state
        let recalculated = <Text as Drawable>::dimensions(&text, ctx).unwrap();
        if recalculated.w != self.dimensions.w || recalculated.h != self.dimensions.h {
            self.dimensions.w = recalculated.w;
            self.dimensions.h = recalculated.h;
        }

        graphics::draw(ctx, &text, DrawParam::default().dest(self.dimensions.point()))?;

        Ok(())
    }

    fn as_emit_event(&mut self) -> Option<&mut dyn EmitEvent> {
        Some(self)
    }
}

widget_from_id!(Label);
impl_emit_event!(Label, self.handler_data);<|MERGE_RESOLUTION|>--- conflicted
+++ resolved
@@ -83,19 +83,7 @@
     /// label.draw(ctx);
     /// ```
     ///
-<<<<<<< HEAD
-    //TODO: remove ctx; no need to make TextFragments if we know the width of characters (font_info)
-    pub fn new(
-        ctx: &mut Context,
-        widget_id: WidgetID,
-        font_info: FontInfo,
-        string: String,
-        color: Color,
-        dest: Point2<f32>
-    ) -> Self {
-=======
     pub fn new(ctx: &mut Context, font_info: FontInfo, string: String, color: Color, dest: Point2<f32>) -> Self {
->>>>>>> 6b55a7b0
         let text_fragment;
         #[cfg(not(test))]
         {
