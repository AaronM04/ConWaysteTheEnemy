/*  Copyright 2017-2018 the Conwayste Developers.
 *
 *  This file is part of conwayste.
 *
 *  conwayste is free software: you can redistribute it and/or modify
 *  it under the terms of the GNU General Public License as published by
 *  the Free Software Foundation, either version 3 of the License, or
 *  (at your option) any later version.
 *
 *  conwayste is distributed in the hope that it will be useful,
 *  but WITHOUT ANY WARRANTY; without even the implied warranty of
 *  MERCHANTABILITY or FITNESS FOR A PARTICULAR PURPOSE.  See the
 *  GNU General Public License for more details.
 *
 *  You should have received a copy of the GNU General Public License
 *  along with conwayste.  If not, see
 *  <http://www.gnu.org/licenses/>. */

extern crate ggez;

use ggez::graphics::Rect;
use ggez::nalgebra::Point2;

use crate::utils;
use crate::constants::{
    DEFAULT_SCREEN_HEIGHT,
    DEFAULT_SCREEN_WIDTH,
    MAX_CELL_SIZE,
    MIN_CELL_SIZE,
    PIXELS_SCROLLED_PER_FRAME,
};

const NO_INPUT                  : (isize, isize) = (0, 0);
const PAN_LEFT                  : isize          = -1;
const PAN_RIGHT                 : isize          =  1;
const PAN_UP                    : isize          = -1;
const PAN_DOWN                  : isize          =  1;
const ZOOM_IN                   : f32            =  1.0;
const ZOOM_OUT                  : f32            = -1.0;

#[derive(Debug, PartialEq)]
pub struct Cell {
    pub col: usize,
    pub row: usize,
}

impl Cell {
    pub fn new(col: usize, row: usize) -> Cell {
        Cell {
            col,
            row,
        }
    }
}

pub struct Viewport {
    grid_view:           GridView,
}

#[derive(PartialEq)]
/// Whether the user is zooming in our out.
pub enum ZoomDirection {
    ZoomOut,
    ZoomIn
}

impl Viewport {

    /// Creates a new Viewport which manages how the how things
    /// are displayed within the Window.
    pub fn new(cell_size: f32, length: usize, width: usize) -> Viewport {
        Viewport {
            grid_view : GridView::new(cell_size, length, width),
        }
    }

    /// Adjusting the zoom level is a two step process:
    ///
    /// 1) The cell size controls the rectangle size of each cell.
    ///   Zooming in increments, out decrements.
    ///
    /// 2) The offset needs to be repositioned so that the center of the screen
    ///   holds after the cell size change.
    pub fn adjust_zoom_level(&mut self, direction : ZoomDirection) {
        if (direction == ZoomDirection::ZoomIn && self.grid_view.cell_size < MAX_CELL_SIZE) ||
           (direction == ZoomDirection::ZoomOut && self.grid_view.cell_size > MIN_CELL_SIZE) {

            let zoom_dir: f32 = match direction {
                ZoomDirection::ZoomIn => ZOOM_IN,
                ZoomDirection::ZoomOut => ZOOM_OUT,
            };

            //debug!("Window Size: ({}, {})", self.grid_view.rect.w, self.grid_view.rect.h);
            //debug!("Origin Before: ({},{})", self.grid_view.grid_origin.x, self.grid_view.grid_origin.y);
            //debug!("Cell Size Before: {},", self.grid_view.cell_size);

            let next_cell_size = self.grid_view.cell_size + zoom_dir;
            let old_cell_size = self.grid_view.cell_size;
            let cell_size_delta = next_cell_size - old_cell_size;

            let window_center = Point2::new(self.grid_view.rect.w/2.0, self.grid_view.rect.h/2.0);

            if let Some(cell) = self.grid_view.game_coords_from_window(window_center) {
                let (old_cell_count_for_x, old_cell_count_for_y) = (cell.row, cell.col);
                let delta_x = cell_size_delta * (old_cell_count_for_x as f32 * next_cell_size as f32 - old_cell_count_for_x as f32 * old_cell_size as f32);
                let delta_y = cell_size_delta * (old_cell_count_for_y as f32 * next_cell_size as f32 - old_cell_count_for_y as f32 * old_cell_size as f32);

                //debug!("current cell count: {}, {}", old_cell_count_for_x, old_cell_count_for_x);
                //debug!("delta in win coords: {}, {}", delta_x, delta_y);

                self.grid_view.cell_size = next_cell_size;

                let columns = self.grid_view.columns as u32;

                let phi = columns as i32 * old_cell_size as i32;
                let alpha = self.grid_view.rect.w as i32;

                if phi > alpha {
                    self.grid_view.grid_origin = utils::Graphics::point_offset(self.grid_view.grid_origin,
                                                                         -cell_size_delta * delta_x,
                                                                         -cell_size_delta * delta_y
                                                                         );
                }

                self.adjust_panning(true, NO_INPUT);

                //debug!("Origin After: ({},{})\n", self.grid_view.grid_origin.x, self.grid_view.grid_origin.y);
                //debug!("Cell Size After: {},", self.grid_view.cell_size);
            }
        }
    }

    /// Panning moves the grid_origin around, if it can.
    /// We always keep a border of ten pixels on each side.
    /// This works by checking to see how much of the grid (or lack thereof) is
    /// displayed on the onscreen.
    ///
    /// We need to re-adjust the grid origin if the cell size changes or if
    /// the user moves around.
    ///
    /// The panning Left and Up cases are straightforward as the origin does not move.
    /// The Down and Right cases look at how much of the Grid is displayed on screen (`ϕ`, `phi`).
    /// This is compared against the size of the screen, `α`, `alpha`, to see if we can
    /// adjust the grid origin.
    fn adjust_panning(&mut self, recenter_after_zoom: bool, arrow_input: (isize, isize)) {
        let (columns, rows) = (self.grid_view.columns as u32, self.grid_view.rows as u32);

        //debug!("\n\nP A N N I N G:");
        //debug!("Columns, Rows = {:?}", (columns, rows));

        let (dx, dy) = arrow_input;
        let dx_in_pixels = -(dx as f32) * PIXELS_SCROLLED_PER_FRAME;
        let dy_in_pixels = -(dy as f32) * PIXELS_SCROLLED_PER_FRAME;

        let cur_origin_x = self.grid_view.grid_origin.x;
        let cur_origin_y = self.grid_view.grid_origin.y;

        let new_origin_x = cur_origin_x + dx_in_pixels;
        let new_origin_y = cur_origin_y + dy_in_pixels;

        let cell_size = self.grid_view.cell_size;
        let border_in_cells = 10.0;
        let border_in_px = border_in_cells * cell_size;

        //debug!("Cell Size: {:?}", (cell_size));

        let mut pan = true;
        let mut limit_x = self.grid_view.grid_origin.x;
        let mut limit_y = self.grid_view.grid_origin.y;
        // Here we check if we're at our limits. In all other cases, we'll fallthrough to the
        // bottom grid_origin offsetting.

        // Panning left
        if dx == PAN_LEFT || recenter_after_zoom {
            if new_origin_x > 0.0 {
                if new_origin_x > border_in_px {
                    pan = false;
                    limit_x = border_in_px;
                }
            }
        }

        // Panning right
        //
        //  /      α     \
        //                  v------ includes the border
        //  |------------|----|
        //  |            |    |
        //  |            |    |
        //  |            |    |
        //  |------------|----|
        //
        //  \        ϕ        /
        //
        if dx == PAN_RIGHT || recenter_after_zoom {
            let phi = (border_in_cells + columns as f32)*(cell_size);
            let alpha = self.grid_view.rect.w;

            if phi > alpha && f32::abs(new_origin_x) >= phi - alpha {
                pan = false;
                limit_x = -(phi - alpha);
            }

            if phi < alpha {
                pan = false;
            }
        }

        // Panning up
        if dy == PAN_UP || recenter_after_zoom {
            if new_origin_y > 0.0 && new_origin_y > border_in_px {
                pan = false;
                limit_y = border_in_px;
            }
        }

        // Panning down
        if dy == PAN_DOWN || recenter_after_zoom {
            let phi = (border_in_cells + rows as f32)*(cell_size);
            let alpha = self.grid_view.rect.h;

            if phi > alpha && f32::abs(new_origin_y) >= phi - alpha {
                pan = false;
                limit_y = -(phi - alpha);
            }

            if phi < alpha {
                pan = false;
            }
        }

        if pan {
            self.grid_view.grid_origin = utils::Graphics::point_offset(self.grid_view.grid_origin, dx_in_pixels, dy_in_pixels);
        }
        else {
            // We cannot pan as we are out of bounds, but let us ensure we maintain a border
            self.grid_view.grid_origin = Point2::new(limit_x as f32, limit_y as f32);
        }

    }

    /// Parent viewport handler update. Currently we update the following, in-order:
    /// # Pan around the grid view.
    pub fn update(&mut self, direction: (isize, isize)) {
        self.adjust_panning(false, direction);
    }

<<<<<<< HEAD
    /// Set dimensions of the grid in window coordinates (pixels). This may cause unintended
    /// consequences if modified while a game is running.  Be mindful of the window size.
    pub fn set_dimensions(&mut self, w: u32, h: u32) {
        self.grid_view.set_width(w as f32);
        self.grid_view.set_height(h as f32);
=======
    /// Set dimensions of the grid. This may cause unintended consequences if modified during run-time.
    /// Be mindful of the window size.
    pub fn set_dimensions(&mut self, w: f32, h: f32) {
        self.grid_view.set_width(w);
        self.grid_view.set_height(h);
        self.grid_view.rect.w = w;
        self.grid_view.rect.h = h;
>>>>>>> fae986b5
    }

    /// Given a point, find the nearest Cell specified by a row and column.
    pub fn get_cell(&self, point: Point2<f32>) -> Option<Cell> {
        self.grid_view.game_coords_from_window(point)
    }

    /// Get the cell size, which directly correlates to the zoom level.
    pub fn get_cell_size(&self) -> f32 {
        self.grid_view.cell_size
    }

    /// Gets a rectangle representing the grid.
    pub fn get_viewport(&self) -> Rect {
        self.grid_view.rect
    }

    /// Returns the origin of the grid.
    pub fn get_origin(&self) -> Point2<f32> {
        self.grid_view.grid_origin
    }

    /// Returns the width of the grid in pixels.
    pub fn grid_width(&self) -> u32 {
        self.grid_view.columns as u32 * self.grid_view.cell_size as u32
    }

    /// Returns the height of the grid in pixels.
    pub fn grid_height(&self) -> u32 {
        self.grid_view.rows as u32 * self.grid_view.cell_size as u32
    }

    pub fn get_rect_from_origin(&self) -> Rect {
        let origin = self.get_origin();
        let full_width  = self.grid_width() as f32;
        let full_height = self.grid_height() as f32;

        Rect::new(origin.x, origin.y, full_width, full_height)
    }

    pub fn get_screen_area(&self, cell: Cell) -> Option<Rect> {
        self.grid_view.window_coords_from_game(cell)
    }
}

/// Controls the mapping between window and game coordinates.
/// This should always be sized with respect to the window, otherwise we'll
/// get black bars.
struct GridView {
    rect:        Rect,  // the area the game grid takes up on screen
    cell_size:   f32,   // zoom level in window coordinates
    columns:     usize, // width in game coords (should match bitmap/universe width)
    rows:        usize, // height in game coords (should match bitmap/universe height)
    // The grid origin point tells us where the top-left of the universe is with respect to the
    // window.
    grid_origin: Point2<f32>, // top-left corner of grid in window coords. (may be outside rect)
}


impl GridView {

    /// Creates a new Gridview which maintains control over how the conwayste universe is positioned with
    /// respect to the window.
    pub fn new(cell_size: f32, universe_width_in_cells: usize, universe_height_in_cells: usize) -> GridView {
        GridView {
            rect:        Rect::new(0.0, 0.0, DEFAULT_SCREEN_WIDTH, DEFAULT_SCREEN_HEIGHT),
            cell_size:   cell_size,
            columns:     universe_width_in_cells,
            rows:        universe_height_in_cells,
            grid_origin: Point2::new(0.0, 0.0),
        }
    }

    /// Attempt to return a tuple of cell coordinates within the game space.
    /// Can be outside of the playble space, it is the responsibility of the caller
    /// to sanitize the output.
    fn game_coords_from_window_unchecked(&self, point: Point2<f32>) -> (isize, isize) {
        let col: isize = ((point.x - self.grid_origin.x) / self.cell_size) as isize;
        let row: isize = ((point.y - self.grid_origin.y) / self.cell_size) as isize;

        (col , row)
    }

    /// Given a window point in pixels, we'll determine the nearest intersecting
    /// row, column pair.
    // Given a Point2<f32>(x,y), we determine a col/row tuple in cell units
    fn game_coords_from_window(&self, point: Point2<f32>) -> Option<Cell> {
        let (col, row) = self.game_coords_from_window_unchecked(point);

        if col < 0 || col >= self.columns as isize || row < 0 || row >= self.rows as isize {
            return None;
        }
        Some( Cell::new(col as usize , row as usize) )
    }

    /// Attempt to return a rectangle for the on-screen area of the specified cell.
    /// If partially in view, will be clipped by the bounding rectangle.
    /// Caller must ensure that column and row are within bounds.
    fn window_coords_from_game_unchecked(&self, col: isize, row: isize) -> Option<Rect> {
        let left   = self.grid_origin.x + (col as f32)     * self.cell_size;
        let right  = self.grid_origin.x + (col + 1) as f32 * self.cell_size - 1.0;
        let top    = self.grid_origin.y + (row as f32)     * self.cell_size;
        let bottom = self.grid_origin.y + (row + 1) as f32 * self.cell_size - 1.0;

        assert!(left < right);
        assert!(top < bottom);

        // The 'minus one' above for right and bottom give it that grid-like feel :)
        let rect = Rect::new(left, top, right - left, bottom - top);
        utils::Graphics::intersection(rect, self.rect)
    }

    /// The column and row supplied lies is `None` outside of the grid.
    /// Otherwise we'll translate a row/column pair into its representative rectangle.
    fn window_coords_from_game(&self, cell: Cell) -> Option<Rect> {
        if cell.row < self.rows && cell.col < self.columns {
            return self.window_coords_from_game_unchecked( cell.col as isize, cell.row as isize);
        }
        return None;
    }

    /// Sets the width of the viewport in window coordinates (pixels).
    pub fn set_width(&mut self, width: f32) {
        self.rect.w = width;
    }

    /// Sets the height of the viewport in window coordinates (pixels).
    pub fn set_height(&mut self, height: f32) {
        self.rect.h = height;
    }
}

#[cfg(test)]
mod test {
    use super::*;

    fn gen_default_gridview() -> GridView {
        let cell_size = 10.0;
        let universe_height_in_cells = 128;
        let universe_width_in_cells = 256;

        GridView::new(cell_size, universe_width_in_cells, universe_height_in_cells)
    }

    #[test]
    fn test_gridview_default_instantiation() {
        let gv = gen_default_gridview();
        let rect = Rect::new(0.0, 0.0, DEFAULT_SCREEN_WIDTH, DEFAULT_SCREEN_HEIGHT);

        assert_eq!(gv.cell_size, 10.0);
        assert_eq!(gv.rect, rect);
        assert_eq!(gv.grid_origin, Point2::new(0.0, 0.0));
        assert_eq!(gv.columns, 256);
        assert_eq!(gv.rows, 128);
    }

    #[test]
    fn test_gridview_game_coords_unchecked() {
        let gv = gen_default_gridview();
        let inside = Point2::new(5.0, 5.0);
        let corner = Point2::new(DEFAULT_SCREEN_WIDTH as f32 * gv.cell_size, DEFAULT_SCREEN_HEIGHT as f32 * gv.cell_size);
        let outside = Point2::new(-10.0, -10.0);

        assert_eq!(gv.game_coords_from_window_unchecked(inside), (0, 0));
        assert_eq!(gv.game_coords_from_window_unchecked(corner), (1200, 800));
        assert_eq!(gv.game_coords_from_window_unchecked(outside), (-1, -1));
    }

    #[test]
    fn test_gridview_game_coords_checked() {
        let gv = gen_default_gridview();
        let inside = Point2::new(5.0, 5.0);
        let corner1 = Point2::new( (DEFAULT_SCREEN_WIDTH-1.0) * gv.cell_size, (DEFAULT_SCREEN_HEIGHT-1.0) * gv.cell_size);
        let corner2 = Point2::new( DEFAULT_SCREEN_WIDTH * gv.cell_size, DEFAULT_SCREEN_HEIGHT * gv.cell_size);
        let outside = Point2::new(-10.0, -10.0);
        let edge_point = Point2::new(1200.0, 800.0);

        assert_eq!(gv.game_coords_from_window(inside), Some(Cell::new(0, 0)));
        assert_eq!(gv.game_coords_from_window(corner1), None);
        assert_eq!(gv.game_coords_from_window(corner2), None);
        assert_eq!(gv.game_coords_from_window(outside), None);
        assert_eq!(gv.game_coords_from_window(edge_point), Some(Cell::new(120, 80)));
    }

    #[test]
    fn test_gridview_window_coords_from_game_unchecked() {
        let gv = gen_default_gridview();

        assert_eq!(gv.window_coords_from_game_unchecked(0, 0), Some(Rect::new(0.0, 0.0, 9.0, 9.0)));
        assert_eq!(gv.window_coords_from_game_unchecked(120, 80), None); // Creates a rectangle with 0 dimensions
        assert_eq!(gv.window_coords_from_game_unchecked(-1, -1), None);
    }

    #[test]
    fn test_gridview_window_coords_from_game_checked() {
        let gv = gen_default_gridview();
        let inside = Cell::new(0, 0);
        let corner = Cell::new(120, 80);
        let outside1 = Cell::new(121, 80);
        let outside2 = Cell::new(120, 81);

        assert_eq!(gv.window_coords_from_game(inside), Some(Rect::new(0.0, 0.0, 9.0, 9.0)) );
        assert_eq!(gv.window_coords_from_game(corner), None);
        assert_eq!(gv.window_coords_from_game(outside1), None);
        assert_eq!(gv.window_coords_from_game(outside2), None);
    }
}<|MERGE_RESOLUTION|>--- conflicted
+++ resolved
@@ -245,21 +245,11 @@
         self.adjust_panning(false, direction);
     }
 
-<<<<<<< HEAD
     /// Set dimensions of the grid in window coordinates (pixels). This may cause unintended
     /// consequences if modified while a game is running.  Be mindful of the window size.
     pub fn set_dimensions(&mut self, w: u32, h: u32) {
         self.grid_view.set_width(w as f32);
         self.grid_view.set_height(h as f32);
-=======
-    /// Set dimensions of the grid. This may cause unintended consequences if modified during run-time.
-    /// Be mindful of the window size.
-    pub fn set_dimensions(&mut self, w: f32, h: f32) {
-        self.grid_view.set_width(w);
-        self.grid_view.set_height(h);
-        self.grid_view.rect.w = w;
-        self.grid_view.rect.h = h;
->>>>>>> fae986b5
     }
 
     /// Given a point, find the nearest Cell specified by a row and column.
