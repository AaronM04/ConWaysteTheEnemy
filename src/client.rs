/*  Copyright 2017 the Conwayste Developers.
 *
 *  This file is part of conwayste.
 *
 *  conwayste is free software: you can redistribute it and/or modify
 *  it under the terms of the GNU General Public License as published by
 *  the Free Software Foundation, either version 3 of the License, or
 *  (at your option) any later version.
 *
 *  conwayste is distributed in the hope that it will be useful,
 *  but WITHOUT ANY WARRANTY; without even the implied warranty of
 *  MERCHANTABILITY or FITNESS FOR A PARTICULAR PURPOSE.  See the
 *  GNU General Public License for more details.
 *
 *  You should have received a copy of the GNU General Public License
 *  along with conwayste.  If not, see
 *  <http://www.gnu.org/licenses/>. */

extern crate conway;
extern crate ggez;
#[macro_use]
extern crate version;
extern crate sdl2;
#[macro_use] extern crate log;
extern crate env_logger;
#[macro_use] extern crate serde_derive;

use ggez::conf;
use ggez::event::*;
use ggez::game::{Game, GameState};
use ggez::{GameResult, Context};
use ggez::graphics;
use ggez::graphics::{Rect, Point, Color};
use ggez::timer;
use std::time::Duration;
use std::fs::File;
use conway::{BigBang, Universe, CellState, Region, PlayerBuilder};
use std::collections::BTreeMap;

mod menu;
mod video;
mod utils;
<<<<<<< HEAD
mod config;

const FPS                       : u32   = 25;
const INTRO_DURATION            : f64   = 2.0;
const DEFAULT_SCREEN_WIDTH      : u32   = 1200;
const DEFAULT_SCREEN_HEIGHT     : u32   = 800;
const PIXELS_SCROLLED_PER_FRAME : i32   = 50;
const ZOOM_LEVEL_MIN            : u32   = 4;
const ZOOM_LEVEL_MAX            : u32   = 20;
const HISTORY_SIZE              : usize = 16;
const CURRENT_PLAYER_ID         : usize = 1; // TODO :  get the player ID from server rather than hardcoding
const FOG_RADIUS                : usize = 4;
=======


const FPS: u32 = 25;
const INTRO_DURATION: f64 = 2.0;
const DEFAULT_SCREEN_WIDTH: u32 = 1200;
const DEFAULT_SCREEN_HEIGHT: u32 = 800;
const PIXELS_SCROLLED_PER_FRAME: i32 = 50;
const MIN_CELL_SIZE: u32 = 5;
const MAX_CELL_SIZE: u32 = 20;
const HISTORY_SIZE: usize = 16;
const CURRENT_PLAYER_ID: usize = 1; // TODO: get the player ID from server rather than hardcoding
const FOG_RADIUS: usize = 4;
>>>>>>> 2d980e2f

#[derive(PartialEq, Clone)]
enum Stage {
    Intro(f64),   // seconds
    Menu,
    Run,          // TODO: break it out more to indicate whether waiting for game or playing game
    Exit,         // We're getting ready to quit the game, WRAP IT UP SON
}

#[derive(PartialEq)]
enum ZoomDirection {
    ZoomOut,
    ZoomIn
}

// All game state
struct MainState {
    small_font:          graphics::Font,
    intro_text:          graphics::Text,
    stage:               Stage,             // Where are we in the game (Intro/Menu Main/Running..)
    uni:                 Universe,          // Things alive and moving here
    first_gen_was_drawn: bool,              // The purpose of this is to inhibit gen calc until the first draw
    grid_view:           GridView,
    color_settings:      ColorSettings,
    running:             bool,
    menu_sys:            menu::MenuSystem,
    video_settings:      video::VideoSettings,
    config:              config::ConfigFile,

    // Input state
    single_step:         bool,
    arrow_input:         (i32, i32),
    drag_draw:           Option<CellState>,
    win_resize:          u8,
    return_key_pressed:  bool,
    escape_key_pressed:  bool,
    toggle_paused_game:  bool,
}


// Support non-alive/dead/bg colors
struct ColorSettings {
    cell_colors: BTreeMap<CellState, Color>,
    background: Color,
}

impl ColorSettings {
    fn get_color(&self, cell_or_none: Option<CellState>) -> Color {
        match cell_or_none {
            Some(cell) => self.cell_colors[&cell],
            None       => self.background
        }
    }
}


fn init_patterns(s: &mut MainState) -> Result<(), ()> {
    /*
    // R pentomino
    s.uni.toggle(16, 15, 0)?;
    s.uni.toggle(17, 15, 0)?;
    s.uni.toggle(15, 16, 0)?;
    s.uni.toggle(16, 16, 0)?;
    s.uni.toggle(16, 17, 0)?;
    */

    /*
    // Acorn
    s.uni.toggle(23, 19, 0)?;
    s.uni.toggle(24, 19, 0)?;
    s.uni.toggle(24, 17, 0)?;
    s.uni.toggle(26, 18, 0)?;
    s.uni.toggle(27, 19, 0)?;
    s.uni.toggle(28, 19, 0)?;
    s.uni.toggle(29, 19, 0)?;
    */


    // Simkin glider gun
    s.uni.toggle(100, 70, 0)?;
    s.uni.toggle(100, 71, 0)?;
    s.uni.toggle(101, 70, 0)?;
    s.uni.toggle(101, 71, 0)?;

    s.uni.toggle(104, 73, 0)?;
    s.uni.toggle(104, 74, 0)?;
    s.uni.toggle(105, 73, 0)?;
    s.uni.toggle(105, 74, 0)?;

    s.uni.toggle(107, 70, 0)?;
    s.uni.toggle(107, 71, 0)?;
    s.uni.toggle(108, 70, 0)?;
    s.uni.toggle(108, 71, 0)?;

    /* eater
    s.uni.toggle(120, 87, 0)?;
    s.uni.toggle(120, 88, 0)?;
    s.uni.toggle(121, 87, 0)?;
    s.uni.toggle(121, 89, 0)?;
    s.uni.toggle(122, 89, 0)?;
    s.uni.toggle(123, 89, 0)?;
    s.uni.toggle(123, 90, 0)?;
    */

    s.uni.toggle(121, 80, 0)?;
    s.uni.toggle(121, 81, 0)?;
    s.uni.toggle(121, 82, 0)?;
    s.uni.toggle(122, 79, 0)?;
    s.uni.toggle(122, 82, 0)?;
    s.uni.toggle(123, 79, 0)?;
    s.uni.toggle(123, 82, 0)?;
    s.uni.toggle(125, 79, 0)?;
    s.uni.toggle(126, 79, 0)?;
    s.uni.toggle(126, 83, 0)?;
    s.uni.toggle(127, 80, 0)?;
    s.uni.toggle(127, 82, 0)?;
    s.uni.toggle(128, 81, 0)?;

    s.uni.toggle(131, 81, 0)?;
    s.uni.toggle(131, 82, 0)?;
    s.uni.toggle(132, 81, 0)?;
    s.uni.toggle(132, 82, 0)?;

    //Wall!
    for row in 10..19 {
        s.uni.set_unchecked(25, row, CellState::Wall);
    }
    for col in 10..25 {
        s.uni.set_unchecked(col, 10, CellState::Wall);
    }
    for row in 11..23 {
        s.uni.set_unchecked(10, row, CellState::Wall);
    }
    for col in 11..26 {
        s.uni.set_unchecked(col, 22, CellState::Wall);
    }

    Ok(())
}


// Then we implement the `ggez::game::GameState` trait on it, which
// requires callbacks for creating the game state, updating it each
// frame, and drawing it.
//
// The `GameState` trait also contains callbacks for event handling
// that you can override if you wish, but the defaults are fine.
impl GameState for MainState {

    fn load(_ctx: &mut Context, _conf: &conf::Conf) -> GameResult<MainState> {
        let intro_font = graphics::Font::new(_ctx, "DejaVuSerif.ttf", 32).unwrap();
        let intro_text = graphics::Text::new(_ctx, "WAYSTE EM!", &intro_font).unwrap();

        let universe_width_in_cells  = 256;
        let universe_height_in_cells = 120;

        let mut config = config::ConfigFile::new();

        let mut vs = video::VideoSettings::new();
        vs.gather_display_modes(_ctx);
        vs.print_resolutions();
        
        // On first-run, use default supported resolution
        let (w, h) = config.get_resolution();
        if (w,h) != (0,0) {
            vs.set_active_resolution(_ctx, w, h);
        } else {
            vs.advance_to_next_resolution(_ctx);

            // Some duplication here to update the config file
            // I don't want to do this every load() to avoid
            // unnecessary file writes
            let (w,h) = vs.get_active_resolution();
            config.set_resolution(w,h);
        }
        let (w,h) = vs.get_active_resolution();

        video::set_fullscreen(_ctx, config.is_fullscreen() == true);
        vs.is_fullscreen = config.is_fullscreen() == true;

        let grid_view = GridView {
            rect:        Rect::new(0, 0, w as u32, h as u32),
            cell_size:   config.get_zoom_level(),
            columns:     universe_width_in_cells,
            rows:        universe_height_in_cells,
            grid_origin: Point::new(0, 0),
        };

        let mut color_settings = ColorSettings {
            cell_colors: BTreeMap::new(),
            background:  Color::RGB( 64,  64,  64),
        };
        color_settings.cell_colors.insert(CellState::Dead,           Color::RGB(224, 224, 224));
        color_settings.cell_colors.insert(CellState::Alive(None),    Color::RGB(  0,   0,   0));
        color_settings.cell_colors.insert(CellState::Alive(Some(0)), Color::RGB(255,   0,   0));  // 0 is red
        color_settings.cell_colors.insert(CellState::Alive(Some(1)), Color::RGB(  0,   0, 255));  // 1 is blue
        color_settings.cell_colors.insert(CellState::Wall,           Color::RGB(158, 141, 105));
        color_settings.cell_colors.insert(CellState::Fog,            Color::RGB(200, 200, 200));

        let small_font = graphics::Font::new(_ctx, "DejaVuSerif.ttf", 20).unwrap();
        let menu_font  = graphics::Font::new(_ctx, "DejaVuSerif.ttf", 20).unwrap();

        let bigbang = 
        {
            // we're going to have to tear this all out when this becomes a real game
            let player0_writable = Region::new(100, 70, 34, 16);
            let player1_writable = Region::new(0, 0, 80, 80);

            let player0 = PlayerBuilder::new(player0_writable);
            let player1 = PlayerBuilder::new(player1_writable);
            let players = vec![player0, player1];

            BigBang::new()
            .width(universe_width_in_cells)
            .height(universe_height_in_cells)
            .server_mode(true) // TODO will change once we get server support up
            .history(HISTORY_SIZE)
            .fog_radius(FOG_RADIUS)
            .add_players(players)
            .birth()
        };

        let mut s = MainState {
            small_font:          small_font,
            intro_text:          intro_text,
            stage:               Stage::Intro(INTRO_DURATION),
            uni:                 bigbang.unwrap(),
            first_gen_was_drawn: false,
            grid_view:           grid_view,
            color_settings:      color_settings,
            running:             false,
            menu_sys:            menu::MenuSystem::new(menu_font),
            video_settings:      vs,
            config:              config,
            single_step:         false,
            arrow_input:         (0, 0),
            drag_draw:           None,
            win_resize:          0,
            return_key_pressed:  false,
            escape_key_pressed:  false, // Action flag, available for use
            toggle_paused_game:  false,
        };

        init_patterns(&mut s).unwrap();

        Ok(s)
    }

    fn update(&mut self, _ctx: &mut Context, dt: Duration) -> GameResult<()> {
        let duration = timer::duration_to_f64(dt); // seconds

        let cur_menu_state = {
            self.menu_sys.menu_state.clone()
        };

        match self.stage {
            Stage::Intro(mut remaining) => {
                remaining -= duration;
                if remaining > 0.0 {
                    self.stage = Stage::Intro(remaining);
                } else {
                    self.stage = Stage::Menu;
                    self.menu_sys.menu_state = menu::MenuState::MainMenu;
                }
            }
            Stage::Menu => {
                

                if self.config.is_dirty() {
                    self.config.write();
                }

                let is_direction_key_pressed = {
                    self.menu_sys.get_controls().is_menu_key_pressed()
                };

                //// Directional Key / Menu movement
                ////////////////////////////////////////
                if self.arrow_input != (0,0) && !is_direction_key_pressed {
                    // move selection accordingly
                    let (_,y) = self.arrow_input;
                    {
                        let container = self.menu_sys.get_menu_container(&cur_menu_state); 
                        let mainmenu_md = container.get_metadata();
                        mainmenu_md.adjust_index(y);
                    }
                    self.menu_sys.get_controls().set_menu_key_pressed(true);
                }
                else {
                    /////////////////////////
                    //// Enter key was pressed
                    //////////////////////////

                    if self.return_key_pressed || self.escape_key_pressed {

                        let mut id = {
                            let container = self.menu_sys.get_menu_container(&cur_menu_state);
                            let index = container.get_metadata().get_index();
                            let menu_item_list = container.get_menu_item_list();
                            let menu_item = menu_item_list.get(index).unwrap();
                            menu_item.get_id()
                        };

                        if self.escape_key_pressed {
                            id = menu::MenuItemIdentifier::ReturnToPreviousMenu;
                        }

                        match cur_menu_state {
                            menu::MenuState::MainMenu => {
                                if !self.escape_key_pressed {
                                    match id {
                                        menu::MenuItemIdentifier::StartGame => {
                                            self.pause_or_resume_game();
                                        }
                                        menu::MenuItemIdentifier::ExitGame => {
                                            self.stage = Stage::Exit;
                                        }
                                        menu::MenuItemIdentifier::Options => {
                                            self.menu_sys.menu_state = menu::MenuState::Options;
                                        }
                                        _ => {}
                                    }
                                }
                            }
                            menu::MenuState::Options => {
                                match id {
                                    menu::MenuItemIdentifier::VideoSettings => {
                                        if !self.escape_key_pressed {
                                            self.menu_sys.menu_state = menu::MenuState::Video;
                                        }
                                    }
                                    menu::MenuItemIdentifier::AudioSettings => {
                                        if !self.escape_key_pressed {
                                            self.menu_sys.menu_state = menu::MenuState::Audio;
                                        }
                                    }
                                    menu::MenuItemIdentifier::GameplaySettings => {
                                        if !self.escape_key_pressed {
                                            self.menu_sys.menu_state = menu::MenuState::Gameplay;
                                        }
                                    }
                                    menu::MenuItemIdentifier::ReturnToPreviousMenu => {
                                            self.menu_sys.menu_state = menu::MenuState::MainMenu;
                                    }
                                   _ => {}
                                }
                            }
                            menu::MenuState::MenuOff => {

                            }
                            menu::MenuState::Audio => {
                                match id {
                                    menu::MenuItemIdentifier::ReturnToPreviousMenu => {
                                        self.menu_sys.menu_state = menu::MenuState::Options;
                                    }
                                    _ => {
                                        if !self.escape_key_pressed { }
                                    }
                                }
                            }
                            menu::MenuState::Gameplay => {
                                match id {
                                    menu::MenuItemIdentifier::ReturnToPreviousMenu => {
                                        self.menu_sys.menu_state = menu::MenuState::Options;
                                    }
                                    _ => {
                                        if !self.escape_key_pressed { }
                                    }
                                }
                            }
                            menu::MenuState::Video => {
                                match id {
                                    menu::MenuItemIdentifier::ReturnToPreviousMenu => {
                                        self.menu_sys.menu_state = menu::MenuState::Options;
                                    }
                                    menu::MenuItemIdentifier::Fullscreen => {
                                        if !self.escape_key_pressed {
                                            self.video_settings.is_fullscreen = video::toggle_full_screen(_ctx);
                                            self.config.set_fullscreen(self.video_settings.is_fullscreen == true);
                                        }
                                    }
                                    menu::MenuItemIdentifier::Resolution => {
                                        if !self.escape_key_pressed {
                                            self.video_settings.advance_to_next_resolution(_ctx);

                                            // Update the configuration file and resize the viewing
                                            // screen
                                            let (w,h) = self.video_settings.get_active_resolution();
                                            self.config.set_resolution(w,h);
                                            self.grid_view.rect.set_width(w as u32);
                                            self.grid_view.rect.set_height(h as u32);
                                        }
                                    }
                                    _ => {}
                                }
                            }
                        }
                    }
                }

                self.return_key_pressed = false;
                self.escape_key_pressed = false;
            }
            Stage::Run => {
                if self.single_step {
                    self.running = false;
                }

                if self.first_gen_was_drawn && (self.running || self.single_step) {
                    self.uni.next();     // next generation
                    self.single_step = false;
                }

                if self.toggle_paused_game {
                    self.pause_or_resume_game();
                }

                self.adjust_panning(false);
            }
            Stage::Exit => {
               let _ = _ctx.quit();
            }
        }

        Ok(())
    }

    fn draw(&mut self, _ctx: &mut Context) -> GameResult<()> {
       _ctx.renderer.clear();
        match self.stage {
            Stage::Intro(_) => {
                try!(graphics::draw(_ctx, &mut self.intro_text, None, None));
            }
            Stage::Menu => {
                self.menu_sys.draw_menu(&self.video_settings, _ctx, self.first_gen_was_drawn);
            }
            Stage::Run => {
                self.draw_universe(_ctx);
            }
            Stage::Exit => {

            }
        }

       _ctx.renderer.present();
        timer::sleep_until_next_frame(_ctx, FPS);
        Ok(())
    }

    fn mouse_button_down_event(&mut self, button: MouseButton, x: i32, y: i32) {
        match self.stage {
            Stage::Run => {
                if button == MouseButton::Left {
                    if let Some((col, row)) = self.grid_view.game_coords_from_window(Point::new(x,y)) {
                        let result = self.uni.toggle(col as usize, row  as usize, CURRENT_PLAYER_ID);
                        self.drag_draw = match result {
                            Ok(state) => Some(state),
                            Err(_)    => None,
                        };
                    }
                }
            }
            _ => {}
        }
    }

    fn mouse_motion_event(&mut self, state: MouseState, x: i32, y: i32, _xrel: i32, _yrel: i32) {
        if state.left() && self.drag_draw != None {
            if let Some((col, row)) = self.grid_view.game_coords_from_window(Point::new(x,y)) {
                let cell_state = self.drag_draw.unwrap();
                self.uni.set(col as usize, row  as usize, cell_state, CURRENT_PLAYER_ID);
            }
        }
    }

    fn mouse_button_up_event(&mut self, _button: MouseButton, _x: i32, _y: i32) {
        // TODO Later, we'll need to support drag-and-drop patterns as well as drag draw
        self.drag_draw = None;   // probably unnecessary because of state.left() check in mouse_motion_event
    }

    fn key_down_event(&mut self, opt_keycode: Option<Keycode>, _keymod: Mod, repeat: bool) {
        if opt_keycode == None {
            println!("WARNING: got opt_keycode of None; what could this mean???");
            return;
        }
        let keycode = opt_keycode.unwrap();

        match self.stage {
            Stage::Intro(_) => {
                self.stage = Stage::Menu;
            }
            Stage::Menu => {
                
                if !self.menu_sys.get_controls().is_menu_key_pressed() {
                    match keycode {
                        Keycode::Up => {
                            self.arrow_input = (0, -1);
                        }
                        Keycode::Down => {
                            self.arrow_input = (0, 1);
                        }
                        Keycode::Left => {
                            self.arrow_input = (-1, 0);
                        }
                        Keycode::Right => {
                            self.arrow_input = (1, 0);
                        }
                        Keycode::Return => {
                            if !repeat {
                                self.return_key_pressed = true;
                            }
                        }
                        Keycode::Escape => {
                            self.escape_key_pressed = true;
                        }
                        _ => {

                        }
                    }
                }
            }
            Stage::Run => {
                match keycode {
                    Keycode::Return => {
                        if !repeat {
                            self.running = !self.running;
                        }
                    }
                    Keycode::Space => {
                        self.single_step = true;
                    }
                    Keycode::Up => {
                        self.arrow_input = (0, -1);
                    }
                    Keycode::Down => {
                        self.arrow_input = (0, 1);
                    }
                    Keycode::Left => {
                        self.arrow_input = (-1, 0);
                    }
                    Keycode::Right => {
                        self.arrow_input = (1, 0);
                    }
                    Keycode::Plus | Keycode::Equals => {
                        self.adjust_zoom_level(ZoomDirection::ZoomIn);
                        self.config.set_zoom_level(self.grid_view.cell_size);
                    }
                    Keycode::Minus | Keycode::Underscore => {
                        self.adjust_zoom_level(ZoomDirection::ZoomOut);
                        self.config.set_zoom_level(self.grid_view.cell_size);
                    }
                    Keycode::Num1 => {
                       self.win_resize = 1;
                    }
                    Keycode::Num2 => {
                       self.win_resize = 2;
                    }
                    Keycode::Num3 => {
                       self.win_resize = 3;
                    }
                    Keycode::P => {
                        self.config.print_to_screen();
                    }
                    Keycode::LGui => {
                    
                    }
                    _ => {
                        println!("Unrecognized keycode {}", keycode);
                    }
                }
            }
            Stage::Exit => {

            }
        }
    }

    fn key_up_event(&mut self, opt_keycode: Option<Keycode>, _keymod: Mod, _repeat: bool) {
        if opt_keycode == None {
            println!("WARNING: got opt_keycode of None; what could this mean???");
            return;
        }
        let keycode = opt_keycode.unwrap();

        match keycode {
            Keycode::Up | Keycode::Down | Keycode::Left | Keycode::Right => {
                self.arrow_input = (0, 0);
                self.menu_sys.get_controls().set_menu_key_pressed(false);
            }
            _ => {}
        }
    }

    fn quit_event(&mut self) -> bool {
        let mut do_not_quit = true;

        match self.stage {
            Stage::Run => {
                self.pause_or_resume_game();
            }
            Stage::Menu => {
                // This is currently handled in the return_key_pressed path as well
                self.escape_key_pressed = true;
            }
            Stage::Exit => {
                do_not_quit = false;
            }
            _ => {

            }
        }

        do_not_quit
    }

}

impl MainState {
    fn draw_universe(&mut self, _ctx: &mut Context) {
        // grid background
        graphics::set_color(_ctx, self.color_settings.get_color(None));
        graphics::rectangle(_ctx,  graphics::DrawMode::Fill, self.grid_view.rect).unwrap();

        // grid foreground (dead cells)
        //TODO: put in its own function (of GridView); also make this less ugly
        let origin = self.grid_view.grid_origin;
        let full_width  = self.grid_view.grid_width();
        let full_height = self.grid_view.grid_height();
        let full_rect = Rect::new(origin.x(), origin.y(), full_width, full_height);

        if let Some(clipped_rect) = full_rect.intersection(self.grid_view.rect) {
            graphics::set_color(_ctx, self.color_settings.get_color(Some(CellState::Dead)));
            graphics::rectangle(_ctx,  graphics::DrawMode::Fill, clipped_rect).unwrap();
        }

        // grid non-dead cells
        let visibility = Some(1); //XXX
        self.uni.each_non_dead_full(visibility, &mut |col, row, state| {
            let color = self.color_settings.get_color(Some(state));
            graphics::set_color(_ctx, color);

            if let Some(rect) = self.grid_view.window_coords_from_game(col, row) {
                graphics::rectangle(_ctx,  graphics::DrawMode::Fill, rect).unwrap();
            }
        });

        ////////// draw generation counter
        let gen_counter_str = self.uni.latest_gen().to_string();
        utils::Graphics::draw_text(_ctx, &self.small_font, &gen_counter_str, &Point::new(0,0), None);

        ////////////////////// END
        graphics::set_color(_ctx, Color::RGB(0,0,0)); // do this at end; not sure why...?
        self.first_gen_was_drawn = true;

    }

    fn pause_or_resume_game(&mut self) {
        let cur_menu_state = {
            self.menu_sys.menu_state.clone()
        };
        let cur_stage = {
            self.stage.clone()
        };

        match cur_stage {
            Stage::Menu => {
                if cur_menu_state == menu::MenuState::MainMenu {
                    self.stage = Stage::Run;
                    self.menu_sys.menu_state = menu::MenuState::MenuOff;
                    self.running = true;
                }
            }
            Stage::Run => {
                if menu::MenuState::MenuOff == cur_menu_state {
                    self.stage = Stage::Menu;
                    self.menu_sys.menu_state = menu::MenuState::MainMenu;
                    self.running = false;
                }
                else {
                    panic!("Menu State should be OFF while game is in progress: {:?}", cur_menu_state);
                }
            }
            _ => unimplemented!()
        }

        self.toggle_paused_game = false;
    }

    fn adjust_zoom_level(&mut self, direction : ZoomDirection) {
        if (direction == ZoomDirection::ZoomIn && self.grid_view.cell_size < MAX_CELL_SIZE) ||
           (direction == ZoomDirection::ZoomOut && self.grid_view.cell_size > MIN_CELL_SIZE) {

            let zoom_dir: i32;
            match direction {
                ZoomDirection::ZoomIn => zoom_dir = 1,
                ZoomDirection::ZoomOut => zoom_dir = -1,
            }

            debug!("Window Size: ({}, {})", self.grid_view.rect.width(), self.grid_view.rect.height());
            debug!("Origin Before: ({},{})", self.grid_view.grid_origin.x(), self.grid_view.grid_origin.y());
            debug!("Cell Size Before: {},", self.grid_view.cell_size);

            let next_cell_size = self.grid_view.cell_size as i32 + zoom_dir;
            let old_cell_size = self.grid_view.cell_size as i32;

            let window_center = Point::new((self.grid_view.rect.width()/2) as i32, (self.grid_view.rect.height()/2) as i32);

            if let Some((old_cell_count_for_x, old_cell_count_for_y)) = self.grid_view.game_coords_from_window(window_center) {
                let delta_x = zoom_dir * (old_cell_count_for_x as i32 * next_cell_size as i32 - old_cell_count_for_x as i32 * old_cell_size as i32);
                let delta_y = zoom_dir * (old_cell_count_for_y as i32 * next_cell_size as i32 - old_cell_count_for_y as i32 * old_cell_size as i32);

                debug!("current cell count: {}, {}", old_cell_count_for_x, old_cell_count_for_x);
                debug!("delta in win coords: {}, {}", delta_x, delta_y);

                self.grid_view.cell_size = next_cell_size as u32;

                let columns = self.grid_view.columns as u32;

                let phi = columns as i32 * old_cell_size as i32;
                let alpha = self.grid_view.rect.width() as i32;

                if phi > alpha {
                    self.grid_view.grid_origin = self.grid_view.grid_origin.offset(-zoom_dir * (delta_x as i32), -zoom_dir * (delta_y as i32));
                }

                self.adjust_panning(true);

                debug!("Origin After: ({},{})\n", self.grid_view.grid_origin.x(), self.grid_view.grid_origin.y());
                debug!("Cell Size After: {},", self.grid_view.cell_size);
            }
        }
    }

    fn adjust_panning(&mut self, recenter_after_zoom: bool) {
        let (columns, rows) = (self.grid_view.columns as u32, self.grid_view.rows as u32);

        debug!("\n\nP A N N I N G:");
        debug!("Columns, Rows = {:?}", (columns, rows));

        let (dx, dy) = self.arrow_input;
        let dx_in_pixels = -dx * PIXELS_SCROLLED_PER_FRAME;
        let dy_in_pixels = -dy * PIXELS_SCROLLED_PER_FRAME;

        let cur_origin_x = self.grid_view.grid_origin.x();
        let cur_origin_y = self.grid_view.grid_origin.y();

        let new_origin_x = cur_origin_x + dx_in_pixels;
        let new_origin_y = cur_origin_y + dy_in_pixels;

        let cell_size = self.grid_view.cell_size;
        let border_in_cells = 10;
        let border_in_px = border_in_cells * cell_size as i32;

        debug!("Cell Size: {:?}", (cell_size));

        let mut pan = true;
        let mut limit_x = self.grid_view.grid_origin.x();
        let mut limit_y = self.grid_view.grid_origin.y();
        // Here we check if we're at our limits. In all other cases, we'll fallthrough to the
        // bottom grid_origin offsetting

        // Panning left
        if self.arrow_input.0 == -1 || recenter_after_zoom {
            if new_origin_x > 0 {
                if new_origin_x > border_in_px {
                    pan = false;
                    limit_x = border_in_px;
                }
            }
        }

        // Panning right
        //
        //  /      α     \
        //                  v------ includes the border
        //  |------------|----|
        //  |            |    |
        //  |            |    |
        //  |            |    |
        //  |------------|----|
        //
        //  \        ϕ        /
        //
        if self.arrow_input.0 == 1 || recenter_after_zoom {
            let phi = (border_in_cells + columns as i32)*(cell_size as i32);
            let alpha = self.grid_view.rect.width() as i32;

            if phi > alpha && i32::abs(new_origin_x) >= phi - alpha {
                pan = false;
                limit_x = -(phi - alpha);
            }

            if phi < alpha {
                pan = false;
            }
        }

        // Panning up
        if self.arrow_input.1 == -1 || recenter_after_zoom {
            if new_origin_y > 0 && new_origin_y > border_in_px {
                pan = false;
                limit_y = border_in_px;
            }
        }

        // Panning down
        if self.arrow_input.1 == 1 || recenter_after_zoom {
            let phi = (border_in_cells + rows as i32)*(cell_size as i32);
            let alpha = self.grid_view.rect.height() as i32;

            if phi > alpha && i32::abs(new_origin_y) >= phi - alpha {
                pan = false;
                limit_y = -(phi - alpha);
            }

            if phi < alpha {
                pan = false;
            }
        }

        if pan {
            self.grid_view.grid_origin = self.grid_view.grid_origin.offset(dx_in_pixels, dy_in_pixels);
        }
        else {
            // We cannot pan as we are out of bounds, but let us ensure we maintain a border
            self.grid_view.grid_origin = Point::new(limit_x, limit_y);
        }

    }

    // TODO reevaluate necessity
     fn _get_all_window_coords_in_game_coords(&mut self) -> Option<WindowCornersInGameCoords> {
        let resolution = self.video_settings.get_active_resolution();
        let win_width_px = resolution.0 as i32;
        let win_height_px = resolution.1 as i32;

        debug!("\tWindow: {:?} px", (win_width_px, win_height_px));

        let result : Option<WindowCornersInGameCoords>;

        let (origin_x, origin_y) = self.grid_view.game_coords_from_window_unchecked(Point::new(0, 0));
        {
            let (win_width_px, win_height_px) = self.grid_view.game_coords_from_window_unchecked(Point::new(win_width_px, win_height_px));
            {
                result = Some(WindowCornersInGameCoords {
                    top_left : Point::new(origin_x as i32, origin_y as i32),
                    bottom_right : Point::new(win_width_px as i32, win_height_px as i32),
                });
                debug!("\tReturning... {:?}", result);
            }
        }

        result
    }
}


#[derive(Debug, Clone)]
struct WindowCornersInGameCoords {
    top_left : Point,
    bottom_right: Point,
}

// Controls the mapping between window and game coordinates
struct GridView {
    rect:        Rect,  // the area the game grid takes up on screen
    cell_size:   u32,   // zoom level in window coordinates
    columns:     usize, // width in game coords (should match bitmap/universe width)
    rows:        usize, // height in game coords (should match bitmap/universe height)
    // The grid origin point tells us where the top-left of the universe is with respect to the
    // window.
    grid_origin: Point, // top-left corner of grid in window coords. (may be outside rect)
}


impl GridView {

    fn game_coords_from_window_unchecked(&self, point: Point) -> (isize, isize) {
        let col: isize = ((point.x() - self.grid_origin.x()) / self.cell_size as i32) as isize;
        let row: isize = ((point.y() - self.grid_origin.y()) / self.cell_size as i32) as isize;
        
        (col , row )
    }

    // Given a Point(x,y), we determine a col/row tuple in cell units
    fn game_coords_from_window(&self, point: Point) -> Option<(isize, isize)> {
        let (col, row) = self.game_coords_from_window_unchecked(point);

        if col < 0 || col >= self.columns as isize || row < 0 || row >= self.rows as isize {
            return None;
        }
        Some((col , row ))
    }

    // Attempt to return a rectangle for the on-screen area of the specified cell.
    // If partially in view, will be clipped by the bounding rectangle.
    // Caller must ensure that col and row are within bounds.
    fn window_coords_from_game(&self, col: usize, row: usize) -> Option<Rect> {
        let left   = self.grid_origin.x() + (col as i32)     * self.cell_size as i32;
        let right  = self.grid_origin.x() + (col + 1) as i32 * self.cell_size as i32 - 1;
        let top    = self.grid_origin.y() + (row as i32)     * self.cell_size as i32;
        let bottom = self.grid_origin.y() + (row + 1) as i32 * self.cell_size as i32 - 1;

        assert!(left < right);
        assert!(top < bottom);
        let rect = Rect::new(left, top, (right - left) as u32, (bottom - top) as u32);
        rect.intersection(self.rect)
    }

    fn grid_width(&self) -> u32 {
        self.columns as u32 * self.cell_size
    }

    fn grid_height(&self) -> u32 {
        self.rows as u32 * self.cell_size
    }

}


// Now our main function, which does three things:
//
// * First, create a new `ggez::conf::Conf`
// object which contains configuration info on things such
// as screen resolution and window title,
// * Second, create a `ggez::game::Game` object which will
// do the work of creating our MainState and running our game,
// * then just call `game.run()` which runs the `Game` mainloop.
pub fn main() {
    env_logger::init().unwrap();
    let mut c = conf::Conf::new();

    c.version       = version!().to_string();
    c.window_width  = DEFAULT_SCREEN_WIDTH;
    c.window_height = DEFAULT_SCREEN_HEIGHT;
    c.window_icon   = "conwayste.ico".to_string();
    c.window_title  = "💥 conwayste 💥".to_string();

    // save conf to .toml file
    let mut f = File::create("ggez.toml").unwrap(); //XXX
    c.to_toml_file(&mut f).unwrap();

    let mut game: Game<MainState> = Game::new("conwayste", c).unwrap();
    if let Err(e) = game.run() {
        println!("Error encountered: {:?}", e);
    } else {
        println!("Game exited cleanly.");
    }
}<|MERGE_RESOLUTION|>--- conflicted
+++ resolved
@@ -40,7 +40,6 @@
 mod menu;
 mod video;
 mod utils;
-<<<<<<< HEAD
 mod config;
 
 const FPS                       : u32   = 25;
@@ -48,25 +47,11 @@
 const DEFAULT_SCREEN_WIDTH      : u32   = 1200;
 const DEFAULT_SCREEN_HEIGHT     : u32   = 800;
 const PIXELS_SCROLLED_PER_FRAME : i32   = 50;
-const ZOOM_LEVEL_MIN            : u32   = 4;
+const ZOOM_LEVEL_MIN            : u32   = 5;
 const ZOOM_LEVEL_MAX            : u32   = 20;
 const HISTORY_SIZE              : usize = 16;
 const CURRENT_PLAYER_ID         : usize = 1; // TODO :  get the player ID from server rather than hardcoding
 const FOG_RADIUS                : usize = 4;
-=======
-
-
-const FPS: u32 = 25;
-const INTRO_DURATION: f64 = 2.0;
-const DEFAULT_SCREEN_WIDTH: u32 = 1200;
-const DEFAULT_SCREEN_HEIGHT: u32 = 800;
-const PIXELS_SCROLLED_PER_FRAME: i32 = 50;
-const MIN_CELL_SIZE: u32 = 5;
-const MAX_CELL_SIZE: u32 = 20;
-const HISTORY_SIZE: usize = 16;
-const CURRENT_PLAYER_ID: usize = 1; // TODO: get the player ID from server rather than hardcoding
-const FOG_RADIUS: usize = 4;
->>>>>>> 2d980e2f
 
 #[derive(PartialEq, Clone)]
 enum Stage {
