/*
 * A networking library for the multiplayer game, Conwayste.
 *
 * Copyright (C) 2018,  The Conwayste Developers
 *
 * This program is free software: you can redistribute it and/or modify it
 * under the terms of the GNU General Public License as published by the Free
 * Software Foundation, either version 3 of the License, or (at your option)
 * any later version.
 *
 * This program is distributed in the hope that it will be useful, but WITHOUT
 * ANY WARRANTY; without even the implied warranty of  MERCHANTABILITY or
 * FITNESS FOR A PARTICULAR PURPOSE. See the GNU General Public License for
 * more details.
 *
 * You should have received a copy of the GNU General Public License along with
 * this program.  If not, see <http://www.gnu.org/licenses/>.
 */

#[macro_use]
extern crate serde_derive;
#[macro_use]
extern crate log;
extern crate env_logger;
extern crate tokio_core;
extern crate futures;

mod net;

use std::env;
use std::io::{self, Read, ErrorKind};
use std::error::Error;
use std::iter;
use std::net::SocketAddr;
use std::process::exit;
use std::str::FromStr;
use std::thread;
use std::time::{Duration, Instant};
use net::{RequestAction, ResponseCode, Packet, LineCodec, BroadcastChatMessage, NetworkManager, NetworkQueue};
use tokio_core::reactor::{Core, Timeout};
use futures::{Future, Sink, Stream, stream};
use futures::future::ok;
use futures::sync::mpsc;

const TICK_INTERVAL:         u64   = 10; // milliseconds
const CLIENT_VERSION: &str = "0.0.1";


struct ClientState {
    sequence:         u64,   // sequence number of requests
    response_ack:     Option<u64>,  // last acknowledged response sequence number from server
    last_req_action:  Option<RequestAction>,   // last one we sent to server TODO: this is wrong;
                                              // assumes network is well-behaved
    name:             Option<String>,
    room:             Option<String>,
    cookie:           Option<String>,
    chat_msg_seq_num: u64,
    tick:             usize,
    network:          NetworkManager,
    heartbeat:        Option<Instant>,
}

impl ClientState {

    fn new() -> Self {
        ClientState {
            sequence:        0,
            response_ack:    None,
            last_req_action: None,
            name:            None,
            room:            None,
            cookie:          None,
            chat_msg_seq_num: 0,
            tick:            0,
            network:         NetworkManager::new().with_message_buffering(),
            heartbeat:       None,
        }
    }

    fn reinitialize(&mut self) {
        self.cookie = None;
        self.sequence = 0;
        self.response_ack = None;
        self.last_req_action = None;
        self.chat_msg_seq_num = 0;
        self.room = None;
    }

    fn in_game(&self) -> bool {
        self.room.is_some()
    }

    // XXX Once netwayste integration is complete, we'll need to internally send
    // the result of most of these handlers so we can notify a player via UI event.

    fn check_for_upgrade(&self, server_version: &String) {
        let client_version = &net::VERSION.to_owned();
        if client_version < server_version {
            warn!("\tClient Version: {}\n\tServer Version: {}\nnWarning: Client out-of-date. Please upgrade.", client_version, server_version);
        }
        else if client_version > server_version {
            warn!("\tClient Version: {}\n\tServer Version: {}\nWarning: Client Version greater than Server Version.", client_version, server_version);
        }
    }

    fn handle_incoming_event(&mut self, udp_tx: &mpsc::UnboundedSender<(SocketAddr, Packet)>, addr: SocketAddr, opt_packet: Option<Packet>) {
        // All `None` packets should get filtered out up the hierarchy
        let packet = opt_packet.unwrap();
        match packet {
            Packet::Response{sequence, request_ack, code} => {
                // XXX sequence
                // XXX request_ack
                let code = code.clone();
                if code != ResponseCode::KeepAlive {
                    println!("DEBUG: Got packet from server {:?}: Sequence: {:?} Request_Ack: {:?} ResponseCode: {:?}", addr, sequence, request_ack, code);
                }

                match code {
                    ResponseCode::OK => {
                        match self.handle_response_ok() {
                            Ok(_) => {},
                            Err(e) => println!("{:?}", e)
                        }
                    }
                    ResponseCode::LoggedIn(cookie, server_version) => {
                        self.handle_logged_in(cookie, server_version);
                    }
                    ResponseCode::PlayerList(player_names) => {
                        self.handle_player_list(player_names);
                    }
                    ResponseCode::RoomList(rooms) => {
                        self.handle_room_list(rooms);
                    }
                    ResponseCode::KeepAlive => {
                        self.heartbeat = Some(Instant::now());
                    },
                    // errors
                    code @ _ => {
                        error!("response from server: {:?}", code);
                    }
                }
            }
            // TODO game_updates, universe_update
            Packet::Update{chats, game_updates: _, universe_update: _} => {
                self.handle_incoming_chats(chats);

                // Reply to the update
                let packet = Packet::UpdateReply {
                    cookie:               self.cookie.clone().unwrap(),
                    last_chat_seq:        Some(self.chat_msg_seq_num),
                    last_game_update_seq: None,
                    last_gen:             None,
                };
                let send = udp_tx.unbounded_send((addr.clone(), packet));

                if send.is_err() {
                    warn!("Could not send UpdateReply{{ {} }} to server", self.chat_msg_seq_num);
                    self.network.statistics.tx_packets_failed += 1;
                } else {
                    self.network.statistics.tx_packets_success += 1;
                }
            }
            Packet::Request{..} => {
                warn!("Ignoring packet from server normally sent by clients: {:?}", packet);
            }
            Packet::UpdateReply{..} => {
                warn!("Ignoring packet from server normally sent by clients: {:?}", packet);
            }
        }
    }

    fn handle_tick_event(&mut self, udp_tx: &mpsc::UnboundedSender<(SocketAddr, Packet)>, addr: SocketAddr) {
        // Every 100ms, after we've connected
        if self.tick % 100 == 0 && self.cookie.is_some() {
            let keep_alive = Packet::Request {
                sequence: self.sequence,
                response_ack: self.response_ack,
                cookie: self.cookie.clone(),
                action: RequestAction::KeepAlive
            };
            let result = udp_tx.unbounded_send( (addr, keep_alive) );

            if net::has_connection_timed_out(self.heartbeat) {
                println!("Server is non-responsive, disconnecting.");
                self.reinitialize();
            }

            if result.is_err() {
                warn!("Could not send KeepAlive");
                self.network.statistics.tx_keep_alive_failed += 1;
            } else {
                self.network.statistics.tx_keep_alive_success += 1;
                info!("Send KeepAlive yay!")
            }
        }

        self.tick = 1usize.wrapping_add(self.tick);
    }

    fn handle_user_input_event(&mut self,
            udp_tx: &mpsc::UnboundedSender<(SocketAddr, Packet)>,
            exit_tx: &mpsc::UnboundedSender<()>,
            user_input: UserInput,
            addr: SocketAddr) {

        let action;
        match user_input {
            UserInput::Chat(string) => {
                action = RequestAction::ChatMessage(string);
            }
            UserInput::Command{cmd, args} => {
                action = self.build_command_request_action(cmd, args);

                if action == RequestAction::Disconnect {
                    exit_tx.unbounded_send(()).unwrap(); // Okay if we panic for FA/we want to quit anyway
                }
            },
        }
        if action != RequestAction::None {
            // Sequence number can increment once we're talking to a server
            if self.cookie != None {
                self.sequence += 1;
            }

            self.last_req_action = Some(action.clone());
            let mut packet = Packet::Request {
                sequence:     self.sequence,
                response_ack: self.response_ack,
                cookie:       self.cookie.clone(),
                action:       action.clone(),
            };

            if let RequestAction::TestSequenceNumber(b) = action.clone() {
                packet = Packet::Request {
                    sequence:     b,
                    response_ack: self.response_ack,
                    cookie:       self.cookie.clone(),
                    action:       action,
                };
            }

<<<<<<< HEAD
            self.network.tx_packets.buffer_item(packet.clone());
            let result = (&udp_tx).unbounded_send((addr.clone(), packet));
=======
            self.network.buffer_tx_packet(packet.clone());
            let result = udp_tx.unbounded_send((addr.clone(), packet));
>>>>>>> 3a396e2f
            if result.is_err() {
                warn!("Could not send user input cmd to server");
                self.network.statistics.tx_packets_failed += 1;
            } else {
                self.network.statistics.tx_packets_success += 1;
            }
        }
    }

    fn handle_response_ok(&mut self) -> Result<(), Box<Error>> {
        if let Some(ref last_action) = self.last_req_action {
            match last_action {
                &RequestAction::JoinRoom(ref room_name) => {
                    self.room = Some(room_name.clone());
                    println!("Joined room {}.", room_name);
                }
                &RequestAction::LeaveRoom => {
                    if self.in_game() {
                        println!("Left room {}.", self.room.clone().unwrap());
                    }
                    self.room = None;
                    self.chat_msg_seq_num = 0;
                }
                _ => {
                    //XXX more cases in which server replies OK
                    println!("OK :)");
                }
            }
            return Ok(());
        } else {
            //println!("OK, but we didn't make a request :/");
            return Err(Box::new(io::Error::new(ErrorKind::Other, "invalid packet - server-only")));
        }
    }

    fn handle_logged_in(&mut self, cookie: String, server_version: String) {
        self.cookie = Some(cookie);

        println!("Set client name to {:?}", self.name.clone().unwrap());
        self.check_for_upgrade(&server_version);
    }

    fn handle_player_list(&mut self, player_names: Vec<String>) {
        println!("---BEGIN PLAYER LIST---");
        for (i, player_name) in player_names.iter().enumerate() {
            println!("{}\tname: {}", i, player_name);
        }
        println!("---END PLAYER LIST---");
    }

    fn handle_room_list(&mut self, rooms: Vec<(String, u64, bool)>) {
        println!("---BEGIN GAME ROOM LIST---");
        for (game_name, num_players, game_running) in rooms {
            println!("#players: {},\trunning? {:?},\tname: {:?}",
                        num_players,
                        game_running,
                        game_name);
        }
        println!("---END GAME ROOM LIST---");
    }

    fn handle_incoming_chats(&mut self, chats: Option<Vec<BroadcastChatMessage>> ) {
        if let Some(mut chat_messages) = chats {
            chat_messages.retain(|ref chat_message| {
                self.chat_msg_seq_num < chat_message.chat_seq.unwrap()
            });
            // This loop does two things: 1) update chat_msg_seq_num, and
            // 2) prints messages from other players
            for chat_message in chat_messages {
                let chat_seq = chat_message.chat_seq.unwrap();
                self.chat_msg_seq_num = std::cmp::max(chat_seq, self.chat_msg_seq_num);

                let mut queue = self.network.rx_chat_messages.as_mut().unwrap();
                queue.buffer_item(chat_message.clone());

                if let Some(ref client_name) = self.name.as_ref() {
                    if *client_name != &chat_message.player_name {
                        println!("{}: {}", chat_message.player_name, chat_message.message);
                    }
                } else {
                   panic!("Client name not set!");
                }
            }
        }
    }

    fn build_command_request_action(&mut self, cmd: String, args: Vec<String>) -> RequestAction {
        let mut action: RequestAction = RequestAction::None;
        // keep these in sync with print_help function
        match cmd.as_str() {
            "help" => {
                print_help();
            }
            "connect" => {
                if args.len() == 1 {
                    self.name = Some(args[0].clone());
                    action = RequestAction::Connect{
                        name:           args[0].clone(),
                        client_version: CLIENT_VERSION.to_owned(),
                    };
                } else { println!("ERROR: expected client name only"); }
            }
            "disconnect" => {
                if args.len() == 0 {
                    action = RequestAction::Disconnect;
                } else { println!("ERROR: expected no arguments to disconnect"); }
            }
            "list" => {
                if args.len() == 0 {
                    // players or rooms
                    if self.in_game() {
                        action = RequestAction::ListPlayers;
                    } else {
                        // lobby
                        action = RequestAction::ListRooms;
                    }
                } else { println!("ERROR: expected no arguments to list"); }
            }
            "new" => {
                if args.len() == 1 {
                    action = RequestAction::NewRoom(args[0].clone());
                } else { println!("ERROR: expected name of room only"); }
            }
            "join" => {
                if args.len() == 1 {
                    if !self.in_game() {
                        action = RequestAction::JoinRoom(args[0].clone());
                    } else {
                        println!("ERROR: you are already in a game");
                    }
                } else { println!("ERROR: expected room name only"); }
            }
            "leave" => {
                if args.len() == 0 {
                    if self.in_game() {
                        action = RequestAction::LeaveRoom;
                    } else {
                        println!("ERROR: you are already in the lobby");
                    }
                } else { println!("ERROR: expected no arguments to leave"); }
            }
            "quit" => {
                println!("Peace out!");
                action = RequestAction::Disconnect;
            }
            "sn" => {
                if args.len() != 0 {
                    action = RequestAction::TestSequenceNumber(args[0].parse::<u64>().unwrap());
                }
            }
            _ => {
                println!("ERROR: command not recognized: {}", cmd);
            }
        }
        return action;
    }
}

//////////////// Event Handling /////////////////
#[derive(PartialEq, Debug, Clone)]
enum UserInput {
    Command{cmd: String, args: Vec<String>},
    Chat(String),
}

enum Event {
    TickEvent,
    UserInputEvent(UserInput),
    Incoming((SocketAddr, Option<Packet>)),
//    NotifyAck((SocketAddr, Option<Packet>)),
}

////////////////// Utilities //////////////////
fn print_help() {
    println!("");
    println!("/help                  - print this text");
    println!("/connect <player_name> - connect to server");
    println!("/disconnect            - disconnect from server");
    println!("/list                  - list rooms when in lobby, or players when in game");
    println!("/new <room_name>       - create a new room (when not in game)");
    println!("/join <room_name>      - join a room (when not in game)");
    println!("/leave                 - leave a room (when in game)");
    println!("/quit                  - exit the program");
    println!("...or just type text to chat!");
}

//////////////////// Main /////////////////////
fn main() {
    drop(env_logger::init());

    let addr = env::args().nth(1).unwrap_or("127.0.0.1:12345".to_owned());
    let addr = addr.parse::<SocketAddr>()
       .unwrap_or_else(|e| {
                    error!("failed to parse address {:?}: {:?}", addr, e);
                    exit(1);
                });
    println!("Connecting to {:?}", addr);

    let mut core = Core::new().unwrap();
    let handle = core.handle();

    // Have separate thread read from stdin
    let (stdin_tx, stdin_rx) = mpsc::unbounded::<Vec<u8>>();
    let stdin_rx = stdin_rx.map_err(|_| panic!()); // errors not possible on rx

    // Unwrap ok because bind will abort if unsuccessful
    let udp = net::bind(&handle, Some("0.0.0.0"), Some(0)).unwrap();
    let local_addr = udp.local_addr().unwrap();

    // Channels
    let (udp_sink, udp_stream) = udp.framed(LineCodec).split();
    let (udp_tx, udp_rx) = mpsc::unbounded();    // create a channel because we can't pass the sink around everywhere
    let (exit_tx, exit_rx) = mpsc::unbounded();  // send () to exit_tx channel to quit the client

    println!("Accepting commands to remote {:?} from local {:?}.\nType /help for more info...", addr, local_addr);

    // initialize state
    let initial_client_state = ClientState::new();

    let iter_stream = stream::iter_ok::<_, io::Error>(iter::repeat( () )); // just a Stream that emits () forever
    // .and_then is like .map except that it processes returned Futures
    let tick_stream = iter_stream.and_then(|_| {
        let timeout = Timeout::new(Duration::from_millis(TICK_INTERVAL), &handle).unwrap();
        timeout.and_then(move |_| {
            ok(Event::TickEvent)
        })
    }).map_err(|_| ());

    let packet_stream = udp_stream
        .filter(|&(_, ref opt_packet)| {
            *opt_packet != None
        })
        .map(|packet_tuple| {
            Event::Incoming(packet_tuple)
        })
        .map_err(|_| ());

    let stdin_stream = stdin_rx
        .map(|buf| {
            let string = String::from_utf8(buf).unwrap();
            let string = String::from_str(string.trim()).unwrap();
            if !string.is_empty() && string != "" {
                Some(string)
            } else {
                None        // empty line; will be filtered out in next step
            }
        })
        .filter(|opt_string| {
            *opt_string != None
        })
        .map(|opt_string| {
            let string = opt_string.unwrap();
            let user_input = parse_stdin(string);
            Event::UserInputEvent(user_input)
        }).map_err(|_| ());

    let main_loop_fut = tick_stream
        .select(packet_stream)
        .select(stdin_stream)
        .fold(initial_client_state, move |mut client_state: ClientState, event| {
            match event {
                Event::Incoming((addr, opt_packet)) => {
                    client_state.handle_incoming_event(&udp_tx, addr, opt_packet);
                }
                Event::TickEvent => {
                    client_state.handle_tick_event(&udp_tx, addr);
                }
                Event::UserInputEvent(user_input) => {
                    client_state.handle_user_input_event(&udp_tx, &exit_tx, user_input, addr);
                }
            }

            // finally, return the updated client state for the next iteration
            ok(client_state)
        })
        .map(|_| ())
        .map_err(|_| ());

    // listen on the channel created above and send it to the UDP sink
    let sink_fut = udp_rx.fold(udp_sink, |udp_sink, outgoing_item| {
        udp_sink.send(outgoing_item).map_err(|_| ())    // this method flushes (if too slow, use send_all)
    }).map(|_| ()).map_err(|_| ());

    let exit_fut = exit_rx.into_future().map(|_| ()).map_err(|_| ());

    let combined_fut = exit_fut
                        .select(main_loop_fut).map(|_| ()).map_err(|_| ())
                        .select(sink_fut).map_err(|_| ());

    thread::spawn(move || {
        read_stdin(stdin_tx);
    });
    drop(core.run(combined_fut).unwrap());
}

// Our helper method which will read data from stdin and send it along the
// sender provided. This is blocking so should be on separate thread.
fn read_stdin(mut tx: mpsc::UnboundedSender<Vec<u8>>) {
    let mut stdin = io::stdin();
    loop {
        let mut buf = vec![0; 1024];
        let n = match stdin.read(&mut buf) {
            Err(_) |
            Ok(0) => break,
            Ok(n) => n,
        };
        buf.truncate(n);
        tx = match tx.send(buf).wait() {
            Ok(tx) => tx,
            Err(_) => break,
        };
    }
}

// At this point we should only have command or chat message to work with
fn parse_stdin(mut input: String) -> UserInput {
    if input.get(0..1) == Some("/") {
        // this is a command
        input.remove(0);  // remove initial slash

        let mut words: Vec<String> = input.split_whitespace().map(|w| w.to_owned()).collect();

        let command = if words.len() > 0 {
                          words.remove(0).to_lowercase()
                      } else {
                          "".to_owned()
                      };

        UserInput::Command{cmd: command, args: words}
   } else {
        UserInput::Chat(input)
   }
}

#[cfg(test)]
mod test {
    use super::*;

    fn fake_socket_addr() -> SocketAddr {
        use std::net::{IpAddr, Ipv4Addr};
        SocketAddr::new(IpAddr::V4(Ipv4Addr::new(1, 2, 3, 4)), 5678)
    }

    #[test]
    fn handle_response_ok_no_request_sent() {
        let mut client_state = ClientState::new();
        let result = client_state.handle_response_ok();
        assert!(result.is_err());
    }

    #[test]
    fn handle_response_ok_join_request_sent() {
        let mut client_state = ClientState::new();
        client_state.last_req_action = Some(RequestAction::JoinRoom("some room".to_owned()));
        let result = client_state.handle_response_ok();
        assert!(result.is_ok());
        assert_eq!(result.unwrap(), ());
    }

    #[test]
    fn handle_response_ok_leave_request_sent() {
        let mut client_state = ClientState::new();
        client_state.last_req_action = Some(RequestAction::LeaveRoom);
        let result = client_state.handle_response_ok();
        assert!(result.is_ok());
        assert_eq!(result.unwrap(), ());
    }

    #[test]
    fn handle_response_ok_none_request_sent() {
        // This tests the `RequestAction::None` case
        let mut client_state = ClientState::new();
        client_state.last_req_action = Some(RequestAction::None);
        let result = client_state.handle_response_ok();
        assert!(result.is_ok());
        assert_eq!(result.unwrap(), ());
    }

    #[test]
    fn handle_logged_in_verify_connection_cookie() {
        let mut client_state = ClientState::new();
        client_state.name = Some("Dr. Cookie Monster, Esquire".to_owned());
        assert_eq!(client_state.cookie, None);
        client_state.handle_logged_in("cookie monster".to_owned(), CLIENT_VERSION.to_owned());
        assert_eq!(client_state.cookie, Some("cookie monster".to_owned()));
    }

    #[test]
    fn handle_incoming_chats_no_new_chat_messages() {
        let mut client_state = ClientState::new();
        assert_eq!(client_state.chat_msg_seq_num, 0);

        client_state.handle_incoming_chats(None);
        assert_eq!(client_state.chat_msg_seq_num, 0);
    }

    #[test]
    fn handle_incoming_chats_new_messages_are_older() {
        let mut client_state = ClientState::new();
        client_state.chat_msg_seq_num = 10;

        let mut incoming_messages = vec![];
        for x in 0..10 {
            incoming_messages.push( BroadcastChatMessage {
                chat_seq: Some(x as u64),
                player_name: "a player".to_owned(),
                message: format!("message {}", x)
            });
        }

        client_state.handle_incoming_chats(Some(incoming_messages));
        assert_eq!(client_state.chat_msg_seq_num, 10);
    }

    #[test]
    fn handle_incoming_chats_client_is_up_to_date() {
        let mut client_state = ClientState::new();
        client_state.chat_msg_seq_num = 10;

        let incoming_messages = vec![
            BroadcastChatMessage {
                chat_seq: Some(10u64),
                player_name: "a player".to_owned(),
                message: format!("message {}", 10)
            }];

        client_state.handle_incoming_chats(Some(incoming_messages));
        assert_eq!(client_state.chat_msg_seq_num, 10);
    }

    #[test]
    #[should_panic]
    fn handle_incoming_chats_new_messages_player_name_not_set_panics() {
        let mut client_state = ClientState::new();
        client_state.chat_msg_seq_num = 10;

        let incoming_messages = vec![
            BroadcastChatMessage {
                chat_seq: Some(11u64),
                player_name: "a player".to_owned(),
                message: format!("message {}", 11)
            }];

        client_state.handle_incoming_chats(Some(incoming_messages));
    }

    #[test]
    fn handle_incoming_chats_new_messages_are_old_and_new() {
        let mut client_state = ClientState::new();
        let starting_chat_seq_num = 10;
        client_state.name = Some("client name".to_owned());
        client_state.chat_msg_seq_num = starting_chat_seq_num;

        let mut incoming_messages = vec![];
        for x in 0..20 {
            incoming_messages.push( BroadcastChatMessage {
                chat_seq: Some(x as u64),
                player_name: "a player".to_owned(),
                message: format!("message {}", x)
            });
        }

        client_state.handle_incoming_chats(Some(incoming_messages));
        assert_eq!(client_state.chat_msg_seq_num, 19);

        let mut seq_num = starting_chat_seq_num+1;
        let chat_queue = &client_state.network.rx_chat_messages.as_ref().unwrap().queue;
        for msg in chat_queue {
            assert_eq!(msg.chat_seq.unwrap(), seq_num);
            seq_num+=1;
        }
    }

    #[test]
    fn parse_stdin_input_has_no_leading_forward_slash() {
        let chat = parse_stdin("some text".to_owned());
        assert_eq!(chat, UserInput::Chat("some text".to_owned()));
    }

    #[test]
    fn parse_stdin_input_no_arguments() {
        let cmd = parse_stdin("/helpusobi".to_owned());
        assert_eq!(cmd, UserInput::Command{ cmd: "helpusobi".to_owned(), args: vec![]});

    }

    #[test]
    fn parse_stdin_input_multiple_arguments() {
        let cmd = parse_stdin("/helpusobi 1".to_owned());
        assert_eq!(cmd, UserInput::Command{ cmd: "helpusobi".to_owned(), args: vec!["1".to_owned()]});

        let cmd = parse_stdin("/helpusobi 1 you".to_owned());
        assert_eq!(cmd, UserInput::Command{ cmd: "helpusobi".to_owned(), args: vec!["1".to_owned(), "you".to_owned()]});

        let cmd = parse_stdin("/helpusobi 1 you are our only hope".to_owned());
        assert_eq!(cmd, UserInput::Command{ cmd: "helpusobi".to_owned(), args: vec!["1".to_owned(),
                                                                         "you".to_owned(),
                                                                         "are".to_owned(),
                                                                         "our".to_owned(),
                                                                         "only".to_owned(),
                                                                         "hope".to_owned()
                                                                         ]});
    }

    #[test]
    fn build_command_request_action_unknown_command() {
        let command = UserInput::Command{ cmd: "helpusobi".to_owned(), args: vec!["1".to_owned()]};

        let mut client_state = ClientState::new();
        match command {
            UserInput::Command{cmd, args} => {
                let action = client_state.build_command_request_action(cmd, args);
                assert_eq!(action, RequestAction::None);
            },
            UserInput::Chat(_) => {unreachable!()},
        }
    }

    #[test]
    fn build_command_request_action_help_returns_no_action() {
        let command = UserInput::Command{ cmd: "help".to_owned(), args: vec![]};

        let mut client_state = ClientState::new();
        match command {
            UserInput::Command{cmd, args} => {
                let action = client_state.build_command_request_action(cmd, args);
                assert_eq!(action, RequestAction::None);
            },
            UserInput::Chat(_) => {unreachable!()},
        }
    }

    #[test]
    fn build_command_request_action_disconnect() {
        let command = UserInput::Command{ cmd: "disconnect".to_owned(), args: vec![]};

        let mut client_state = ClientState::new();
        match command {
            UserInput::Command{cmd, args} => {
                let action = client_state.build_command_request_action(cmd, args);
                assert_eq!(action, RequestAction::Disconnect);
            },
            UserInput::Chat(_) => {unreachable!()},
        }
    }

    #[test]
    fn build_command_request_action_disconnect_with_args_returns_no_action() {
        let command = UserInput::Command{ cmd: "disconnect".to_owned(), args: vec!["1".to_owned()]};

        let mut client_state = ClientState::new();
        match command {
            UserInput::Command{cmd, args} => {
                let action = client_state.build_command_request_action(cmd, args);
                assert_eq!(action, RequestAction::None);
            },
            UserInput::Chat(_) => {unreachable!()},
        }
    }

    #[test]
    fn build_command_request_action_list_in_lobby() {
        let command = UserInput::Command{ cmd: "list".to_owned(), args: vec![]};

        let mut client_state = ClientState::new();
        match command {
            UserInput::Command{cmd, args} => {
                let action = client_state.build_command_request_action(cmd, args);
                assert_eq!(action, RequestAction::ListRooms);
            },
            UserInput::Chat(_) => {unreachable!()},
        }
    }

    #[test]
    fn build_command_request_action_list_in_game() {
        let command = UserInput::Command{ cmd: "list".to_owned(), args: vec![]};

        let mut client_state = ClientState::new();
        client_state.room = Some("some room".to_owned());
        match command {
            UserInput::Command{cmd, args} => {
                let action = client_state.build_command_request_action(cmd, args);
                assert_eq!(action, RequestAction::ListPlayers);
            },
            UserInput::Chat(_) => {unreachable!()},
        }
    }

    #[test]
    fn build_command_request_action_leave_cases() {
        let command = UserInput::Command{ cmd: "leave".to_owned(), args: vec![]};

        let mut client_state = ClientState::new();
        // Not in a room
        match command.clone() {
            UserInput::Command{cmd, args} => {
                let action = client_state.build_command_request_action(cmd, args);
                assert_eq!(action, RequestAction::None);
            },
            UserInput::Chat(_) => {unreachable!()},
        }

        // Happy to leave
        client_state.room = Some("some room".to_owned());
        match command {
            UserInput::Command{cmd, args} => {
                let action = client_state.build_command_request_action(cmd, args);
                assert_eq!(action, RequestAction::LeaveRoom);
            },
            UserInput::Chat(_) => {unreachable!()},
        }

        // Even though we're in a room, you cannot specify anything else
        let command = UserInput::Command{ cmd: "leave".to_owned(), args: vec!["some room".to_owned()]};
        match command {
            UserInput::Command{cmd, args} => {
                let action = client_state.build_command_request_action(cmd, args);
                assert_eq!(action, RequestAction::None);
            },
            UserInput::Chat(_) => {unreachable!()},
        }
    }

    #[test]
    fn build_command_request_action_join_cases() {
        let command = UserInput::Command{ cmd: "join".to_owned(), args: vec![]};

        let mut client_state = ClientState::new();
        // no room specified
        match command.clone() {
            UserInput::Command{cmd, args} => {
                let action = client_state.build_command_request_action(cmd, args);
                assert_eq!(action, RequestAction::None);
            },
            UserInput::Chat(_) => {unreachable!()},
        }

        // Already in game
        client_state.room = Some("some room".to_owned());
        match command {
            UserInput::Command{cmd, args} => {
                let action = client_state.build_command_request_action(cmd, args);
                assert_eq!(action, RequestAction::None);
            },
            UserInput::Chat(_) => {unreachable!()},
        }

        // Happily join one
        client_state.room = None;
        let command = UserInput::Command{ cmd: "join".to_owned(), args: vec!["some room".to_owned()]};
        match command {
            UserInput::Command{cmd, args} => {
                let action = client_state.build_command_request_action(cmd, args);
                assert_eq!(action, RequestAction::JoinRoom("some room".to_owned()));
            },
            UserInput::Chat(_) => {unreachable!()},
        }
    }

    #[test]
    fn handle_user_input_event_increment_sequence_number() {
        // There is a lot that _could_ be tested here but most of it is handled in the above test cases.
        let mut client_state = ClientState::new();
        let (udp_tx, _) = mpsc::unbounded();
        let (exit_tx, _) = mpsc::unbounded();
        let user_input = UserInput::Chat("memes".to_owned());
        let addr = fake_socket_addr();

        client_state.cookie = Some("ThisDoesNotReallyMatterAsLongAsItExists".to_owned());
        client_state.handle_user_input_event(&udp_tx, &exit_tx, user_input, addr.clone());
        assert_eq!(client_state.sequence, 1);

        let user_input = UserInput::Chat("and another one".to_owned());
        client_state.handle_user_input_event(&udp_tx, &exit_tx, user_input, addr);
        assert_eq!(client_state.sequence, 2);
    }

}<|MERGE_RESOLUTION|>--- conflicted
+++ resolved
@@ -239,13 +239,8 @@
                 };
             }
 
-<<<<<<< HEAD
             self.network.tx_packets.buffer_item(packet.clone());
-            let result = (&udp_tx).unbounded_send((addr.clone(), packet));
-=======
-            self.network.buffer_tx_packet(packet.clone());
             let result = udp_tx.unbounded_send((addr.clone(), packet));
->>>>>>> 3a396e2f
             if result.is_err() {
                 warn!("Could not send user input cmd to server");
                 self.network.statistics.tx_packets_failed += 1;
